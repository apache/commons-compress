/*
 * Licensed to the Apache Software Foundation (ASF) under one
 * or more contributor license agreements.  See the NOTICE file
 * distributed with this work for additional information
 * regarding copyright ownership.  The ASF licenses this file
 * to you under the Apache License, Version 2.0 (the
 * "License"); you may not use this file except in compliance
 * with the License.  You may obtain a copy of the License at
 *
 *   https://www.apache.org/licenses/LICENSE-2.0
 *
 * Unless required by applicable law or agreed to in writing,
 * software distributed under the License is distributed on an
 * "AS IS" BASIS, WITHOUT WARRANTIES OR CONDITIONS OF ANY
 * KIND, either express or implied.  See the License for the
 * specific language governing permissions and limitations
 * under the License.
 */
package org.apache.commons.compress.archivers;

import java.io.FilterInputStream;
import java.io.IOException;
import java.io.InputStream;
import java.nio.charset.Charset;
import java.util.Iterator;
import java.util.Objects;

import org.apache.commons.io.Charsets;
import org.apache.commons.io.function.IOConsumer;
import org.apache.commons.io.function.IOIterator;
import org.apache.commons.io.input.NullInputStream;

/**
 * Archive input streams <strong>MUST</strong> override the {@link #read(byte[], int, int)} - or {@link #read()} - method so that reading from the stream
 * generates EOF for the end of data in each entry as well as at the end of the file proper.
 * <p>
 * The {@link #getNextEntry()} method is used to reset the input stream ready for reading the data from the next entry.
 * </p>
 * <p>
 * The input stream classes must also implement a method with the signature:
 * </p>
 *
 * <pre>
 * public static boolean matches(byte[] signature, int length)
 * </pre>
 * <p>
 * which is used by the {@link ArchiveStreamFactory} to autodetect the archive type from the first few bytes of a stream.
 * </p>
 *
 * @param <E> The type of {@link ArchiveEntry} produced.
 */
public abstract class ArchiveInputStream<E extends ArchiveEntry> extends FilterInputStream {

    /**
     * An iterator over a collection of a specific {@link ArchiveEntry} type.
     */
    final class ArchiveEntryIOIterator implements IOIterator<E> {

        private E next;

        @Override
        public boolean hasNext() throws IOException {
            if (next == null) {
                next = getNextEntry();
            }
            return next != null;
        }

        @Override
        public synchronized E next() throws IOException {
            if (next != null) {
                final E e = next;
                next = null;
                return e;
            }
            return getNextEntry();
        }

        /**
         * Always returns null, this is a "native" IOIterator.
         *
         * @return Always returns null.
         */
        @Override
        public Iterator<E> unwrap() {
            return null;
        }

    }

    private static final int BYTE_MASK = 0xFF;

    private final byte[] single = new byte[1];

    /** The number of bytes read in this stream. */
    private long bytesRead;

    private final Charset charset;

    private final int maxEntryNameLength;

    /**
     * Constructs a new instance.
     */
    @SuppressWarnings("resource")
    public ArchiveInputStream() {
        this(new NullInputStream(), Charset.defaultCharset().name());
    }

    /**
     * Constructs a new instance.
     *
     * @param inputStream the underlying input stream, or {@code null} if this instance is to be created without an underlying stream.
     * @param charsetName charset name.
     * @since 1.26.0
     */
    protected ArchiveInputStream(final InputStream inputStream, final String charsetName) {
        super(inputStream == null ? new NullInputStream() : inputStream);
        this.charset = Charsets.toCharset(charsetName);
<<<<<<< HEAD
        this.maxEntryNameLength = Short.MAX_VALUE;
=======
>>>>>>> 01f422e1
    }

    /**
     * Constructs a new instance from a builder.
     *
     * @param builder The builder.
<<<<<<< HEAD
=======
     * @throws IOException Thrown if an I/O error occurs.
>>>>>>> 01f422e1
     * @since 1.29.0
     */
    protected ArchiveInputStream(AbstractArchiveBuilder<?, ?> builder) throws IOException {
        this(builder.getInputStream(), builder);
    }

    /**
     * Constructs a new instance from a builder and an input stream.
     *
     * <p><strong>Note:</strong> This overload exists to support legacy constructors that did not declare
     * {@link IOException}. For new constructors, prefer
     * {@link #ArchiveInputStream(AbstractArchiveBuilder)} and propagate I/O errors to callers.</p>
     *
     * @param inputStream The underlying input stream, or {@code null} if this instance is to be created without an underlying stream.
     * @param builder The builder.
     * @since 1.29.0
     */
    protected ArchiveInputStream(final InputStream inputStream, final AbstractArchiveBuilder<?, ?> builder) {
        super(inputStream);
        this.charset = builder.getCharset();
<<<<<<< HEAD
        this.maxEntryNameLength = builder.getMaxEntryNameLength();
=======
>>>>>>> 01f422e1
    }

    /**
     * Tests whether this stream is able to read the given entry.
     * <p>
     * Some archive formats support variants or details that are not supported (yet).
     * </p>
     *
     * @param archiveEntry the entry to test.
     * @return This implementation always returns true.
     * @since 1.1
     */
    public boolean canReadEntryData(final ArchiveEntry archiveEntry) {
        return true;
    }

    /**
     * Increments the counter of already read bytes. Doesn't increment if the EOF has been hit (read == -1).
     *
     * @param read the number of bytes read.
     */
    protected void count(final int read) {
        count((long) read);
    }

    /**
     * Increments the counter of already read bytes. Doesn't increment if the EOF has been hit (read == -1).
     *
     * @param read the number of bytes read.
     * @since 1.1
     */
    protected void count(final long read) {
        if (read != -1) {
            bytesRead += read;
        }
    }

    /**
     * Performs the given action for each element of the stream until all elements have been processed or the action throws an exception. Actions are performed
     * in the order of iteration. Exceptions thrown by the action are relayed to the caller.
     * <p>
     * The behavior of this method is unspecified if the action performs side-effects that modify the underlying source of elements, unless an overriding class
     * has specified a concurrent modification policy.
     * </p>
     *
     * @param action The action to be performed for each element.
     * @throws IOException          if an I/O error occurs.
     * @throws NullPointerException if the specified action is null.
     * @since 1.27.0
     */
    public void forEach(final IOConsumer<? super E> action) throws IOException {
        iterator().forEachRemaining(Objects.requireNonNull(action));
    }

    /**
     * Gets the current number of bytes read from this stream.
     *
     * @return the number of read bytes.
     * @since 1.1
     */
    public long getBytesRead() {
        return bytesRead;
    }

    /**
     * Gets the Charset.
     *
     * @return the Charset.
     */
    public Charset getCharset() {
        return charset;
    }

    /**
     * Gets the current number of bytes read from this stream.
     *
     * @return the number of read.
     * @deprecated this method may yield wrong results for large archives, use {@link #getBytesRead()} instead.
     */
    @Deprecated
    public int getCount() {
        return (int) bytesRead;
    }

    /**
     * Gets the maximum length of an archive entry name.
     *
     * @return The maximum length of an archive entry name.
     * @since 1.29.0
     */
    protected int getMaxEntryNameLength() {
        return maxEntryNameLength;
    }

    /**
     * Gets the next Archive Entry in this Stream.
     *
     * @return the next entry, or {@code null} if there are no more entries.
     * @throws IOException if the next entry could not be read.
     */
    public abstract E getNextEntry() throws IOException;

    /**
     * Returns an iterator over the SubField elements in this extra field in proper sequence.
     *
     * @return an iterator over the SubField elements in this extra field in proper sequence.
     * @since 1.27.0
     */
    public IOIterator<E> iterator() {
        return new ArchiveEntryIOIterator();
    }

    /**
     * Does nothing.
     * <p>
     * TODO [COMPRESS-670] Support mark() and reset() in ArchiveInputStream.
     * </p>
     *
     * @param readlimit ignored.
     */
    @Override
    public synchronized void mark(final int readlimit) {
        // noop
    }

    /**
     * Always returns false.
     * <p>
     * TODO [COMPRESS-670] Support mark() and reset() in ArchiveInputStream.
     * </p>
     *
     * @return Always returns false.
     */
    @Override
    public boolean markSupported() {
        return false;
    }

    /**
     * Decrements the counter of already read bytes.
     *
     * @param pushedBack the number of bytes pushed back.
     * @since 1.1
     */
    protected void pushedBackBytes(final long pushedBack) {
        bytesRead -= pushedBack;
    }

    /**
     * Reads a byte of data. This method will block until enough input is available.
     * <p>
     * Simply calls the {@link #read(byte[], int, int)} method.
     * </p>
     * <p>
     * MUST be overridden if the {@link #read(byte[], int, int)} method is not overridden; may be overridden otherwise.
     * </p>
     *
     * @return the byte read, or -1 if end of input is reached.
     * @throws IOException if an I/O error has occurred.
     */
    @Override
    public int read() throws IOException {
        final int num = read(single, 0, 1);
        return num == -1 ? -1 : single[0] & BYTE_MASK;
    }

    /**
     * Does nothing.
     * <p>
     * TODO [COMPRESS-670] Support mark() and reset() in ArchiveInputStream.
     * </p>
     *
     * @throws IOException not thrown here but may be thrown from a subclass.
     */
    @Override
    public synchronized void reset() throws IOException {
        // noop
    }

}<|MERGE_RESOLUTION|>--- conflicted
+++ resolved
@@ -117,20 +117,14 @@
     protected ArchiveInputStream(final InputStream inputStream, final String charsetName) {
         super(inputStream == null ? new NullInputStream() : inputStream);
         this.charset = Charsets.toCharset(charsetName);
-<<<<<<< HEAD
         this.maxEntryNameLength = Short.MAX_VALUE;
-=======
->>>>>>> 01f422e1
     }
 
     /**
      * Constructs a new instance from a builder.
      *
      * @param builder The builder.
-<<<<<<< HEAD
-=======
      * @throws IOException Thrown if an I/O error occurs.
->>>>>>> 01f422e1
      * @since 1.29.0
      */
     protected ArchiveInputStream(AbstractArchiveBuilder<?, ?> builder) throws IOException {
@@ -151,10 +145,7 @@
     protected ArchiveInputStream(final InputStream inputStream, final AbstractArchiveBuilder<?, ?> builder) {
         super(inputStream);
         this.charset = builder.getCharset();
-<<<<<<< HEAD
         this.maxEntryNameLength = builder.getMaxEntryNameLength();
-=======
->>>>>>> 01f422e1
     }
 
     /**
