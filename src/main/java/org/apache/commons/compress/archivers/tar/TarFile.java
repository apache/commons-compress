--- conflicted
+++ resolved
@@ -18,11 +18,7 @@
  */
 package org.apache.commons.compress.archivers.tar;
 
-<<<<<<< HEAD
-import java.io.Closeable;
 import java.io.EOFException;
-=======
->>>>>>> 01f422e1
 import java.io.File;
 import java.io.IOException;
 import java.io.InputStream;
@@ -224,16 +220,6 @@
     private final int maxEntryNameLength;
 
     private TarFile(final Builder builder) throws IOException {
-<<<<<<< HEAD
-        this.archive = builder.channel != null ? builder.channel : Files.newByteChannel(builder.getPath());
-        this.zipEncoding = ZipEncodingHelper.getZipEncoding(builder.getCharset());
-        this.recordSize = builder.getRecordSize();
-        this.recordBuffer = ByteBuffer.allocate(this.recordSize);
-        this.blockSize = builder.getBlockSize();
-        this.lenient = builder.isLenient();
-        this.maxEntryNameLength = builder.getMaxEntryNameLength();
-        forEach(entries::add);
-=======
         this.archive = builder.getChannel(SeekableByteChannel.class);
         try {
             this.zipEncoding = ZipEncodingHelper.getZipEncoding(builder.getCharset());
@@ -241,6 +227,7 @@
             this.recordBuffer = ByteBuffer.allocate(this.recordSize);
             this.blockSize = builder.getBlockSize();
             this.lenient = builder.isLenient();
+            this.maxEntryNameLength = builder.getMaxEntryNameLength();
             // Populate `entries` explicitly here instead of using `forEach`/`stream`,
             // because both rely on `entries` internally.
             // Using them would cause a self-referential loop and leave `entries` empty.
@@ -256,7 +243,6 @@
             }
             throw ex;
         }
->>>>>>> 01f422e1
     }
 
     /**
