--- conflicted
+++ resolved
@@ -872,22 +872,16 @@
      * @since 1.6
      */
     public Iterable<ZipArchiveEntry> getEntriesInPhysicalOrder(final String name) {
-<<<<<<< HEAD
         if (duplicateNameMap != null) {
             final List<ZipArchiveEntry> list = duplicateNameMap.get(name);
             if (list != null) {
                 final ZipArchiveEntry[] entriesOfThatName = list.toArray(ZipArchiveEntry.EMPTY_ARRAY);
-                Arrays.sort(entriesOfThatName, offsetComparator);
-                return Arrays.asList(entriesOfThatName);
+                return Arrays.asList(sortByOffset(entriesOfThatName));
             }
         }
 
         final ZipArchiveEntry entry = nameMap.get(name);
         return entry != null ? Collections.singletonList(entry) : Collections.emptyList();
-=======
-        final LinkedList<ZipArchiveEntry> linkedList = nameMap.getOrDefault(name, ZipArchiveEntry.EMPTY_LINKED_LIST);
-        return Arrays.asList(sortByOffset(linkedList.toArray(ZipArchiveEntry.EMPTY_ARRAY)));
->>>>>>> fa1b16d3
     }
 
     /**
@@ -901,12 +895,7 @@
      * @return the ZipArchiveEntry corresponding to the given name - or {@code null} if not present.
      */
     public ZipArchiveEntry getEntry(final String name) {
-<<<<<<< HEAD
         return nameMap.get(name);
-=======
-        final LinkedList<ZipArchiveEntry> entries = nameMap.get(name);
-        return entries != null ? entries.getFirst() : null;
->>>>>>> fa1b16d3
     }
 
     /**
