/*
 * Licensed to the Apache Software Foundation (ASF) under one
 * or more contributor license agreements.  See the NOTICE file
 * distributed with this work for additional information
 * regarding copyright ownership.  The ASF licenses this file
 * to you under the Apache License, Version 2.0 (the
 * "License"); you may not use this file except in compliance
 * with the License.  You may obtain a copy of the License at
 *
 *   https://www.apache.org/licenses/LICENSE-2.0
 *
 * Unless required by applicable law or agreed to in writing,
 * software distributed under the License is distributed on an
 * "AS IS" BASIS, WITHOUT WARRANTIES OR CONDITIONS OF ANY
 * KIND, either express or implied.  See the License for the
 * specific language governing permissions and limitations
 * under the License.
 */
package org.apache.commons.compress.archivers.tar;

import java.io.IOException;
import java.io.InputStream;
import java.io.UncheckedIOException;
import java.math.BigInteger;
import java.nio.ByteBuffer;
import java.nio.charset.Charset;
import java.nio.charset.StandardCharsets;
import java.util.ArrayList;
import java.util.Arrays;
import java.util.Collections;
import java.util.HashMap;
import java.util.List;
import java.util.Map;

import org.apache.commons.compress.archivers.ArchiveException;
import org.apache.commons.compress.archivers.zip.ZipEncoding;
import org.apache.commons.compress.archivers.zip.ZipEncodingHelper;
import org.apache.commons.compress.utils.ArchiveUtils;
import org.apache.commons.compress.utils.IOUtils;
import org.apache.commons.compress.utils.ParsingUtils;
import org.apache.commons.io.output.ByteArrayOutputStream;

/**
 * This class provides static utility methods to work with byte streams.
 *
 * @Immutable
 */
// CheckStyle:HideUtilityClassConstructorCheck OFF (bc)
public class TarUtils {

    private static final BigInteger NEG_1_BIG_INT = BigInteger.valueOf(-1);

    private static final int BYTE_MASK = 255;

    static final ZipEncoding DEFAULT_ENCODING = ZipEncodingHelper.getZipEncoding(Charset.defaultCharset());

    /**
     * Encapsulates the algorithms used up to Commons Compress 1.3 as ZipEncoding.
     */
    static final ZipEncoding FALLBACK_ENCODING = new ZipEncoding() {

        @Override
        public boolean canEncode(final String name) {
            return true;
        }

        @Override
        public String decode(final byte[] buffer) {
            final int length = buffer.length;
            final StringBuilder result = new StringBuilder(length);
            for (final byte b : buffer) {
                if (b == 0) { // Trailing null
                    break;
                }
                result.append((char) (b & 0xFF)); // Allow for sign-extension
            }
            return result.toString();
        }

        @Override
        public ByteBuffer encode(final String name) {
            return ByteBuffer.wrap(ArchiveUtils.toAsciiBytes(name));
        }
    };

    /**
     * Applies the PAX headers and sparse headers to the given tar entry.
     *
     * @param entry               the tar entry to handle
     * @param paxHeaders          per file PAX headers
     * @param sparseHeaders       per file sparse headers
     * @param globalPaxHeaders    global PAX headers
     * @param globalSparseHeaders global sparse headers
     * @throws IOException if an I/O error occurs while reading the entry
     */
    static void applyPaxHeadersToEntry(final TarArchiveEntry entry, final Map<String, String> paxHeaders, final List<TarArchiveStructSparse> sparseHeaders,
            final Map<String, String> globalPaxHeaders, final List<TarArchiveStructSparse> globalSparseHeaders) throws IOException {
        // Apply PAX headers to the entry
        entry.updateEntryFromPaxHeaders(globalPaxHeaders);
        entry.updateEntryFromPaxHeaders(paxHeaders);
        // Apply sparse headers to the entry, unless it is a pre-pax GNU sparse entry
        if (!entry.isOldGNUSparse()) {
            entry.setSparseHeaders(globalSparseHeaders);
            if (!sparseHeaders.isEmpty()) {
                // If there are local sparse headers, they override the global ones
                entry.setSparseHeaders(sparseHeaders);
            }
        }
    }

    /**
     * Computes the checksum of a tar entry header.
     *
     * @param buf The tar entry's header buffer.
     * @return The computed checksum.
     */
    public static long computeCheckSum(final byte[] buf) {
        long sum = 0;
        for (final byte element : buf) {
            sum += BYTE_MASK & element;
        }
        return sum;
    }

    /*
     * Generates an exception message.
     */
    private static String exceptionMessage(final byte[] buffer, final int offset, final int length, final int current, final byte currentByte) {
        // default charset is good enough for an exception message,
        //
        // the alternative was to modify parseOctal and
        // parseOctalOrBinary to receive the ZipEncoding of the
        // archive (deprecating the existing public methods, of
        // course) and dealing with the fact that ZipEncoding#decode
        // can throw an IOException which parseOctal* doesn't declare
        String string = new String(buffer, offset, length, Charset.defaultCharset());
        string = string.replace("\0", "{NUL}"); // Replace NULs to allow string to be printed
        return "Invalid byte " + currentByte + " at offset " + (current - offset) + " in '" + string + "' len=" + length;
    }

    private static void formatBigIntegerBinary(final long value, final byte[] buf, final int offset, final int length, final boolean negative) {
        final BigInteger val = BigInteger.valueOf(value);
        final byte[] b = val.toByteArray();
        final int len = b.length;
        if (len > length - 1) {
            throw new IllegalArgumentException("Value " + value + " is too large for " + length + " byte field.");
        }
        final int off = offset + length - len;
        System.arraycopy(b, 0, buf, off, len);
        Arrays.fill(buf, offset + 1, off, (byte) (negative ? 0xff : 0));
    }

    /**
     * Writes an octal value into a buffer.
     *
     * Uses {@link #formatUnsignedOctalString} to format the value as an octal string with leading zeros. The converted number is followed by NUL and then
     * space.
     *
     * @param value  The value to convert
     * @param buf    The destination buffer
     * @param offset The starting offset into the buffer.
     * @param length The size of the buffer.
     * @return The updated value of offset, i.e. offset+length
     * @throws IllegalArgumentException if the value (and trailer) will not fit in the buffer
     */
    public static int formatCheckSumOctalBytes(final long value, final byte[] buf, final int offset, final int length) {
        int idx = length - 2; // for NUL and space
        formatUnsignedOctalString(value, buf, offset, idx);
        buf[offset + idx++] = 0; // Trailing null
        buf[offset + idx] = (byte) ' '; // Trailing space
        return offset + length;
    }

    private static void formatLongBinary(final long value, final byte[] buf, final int offset, final int length, final boolean negative) {
        final int bits = (length - 1) * 8;
        final long max = 1L << bits;
        long val = Math.abs(value); // Long.MIN_VALUE stays Long.MIN_VALUE
        if (val < 0 || val >= max) {
            throw new IllegalArgumentException("Value " + value + " is too large for " + length + " byte field.");
        }
        if (negative) {
            val ^= max - 1;
            val++;
            val |= 0xffL << bits;
        }
        for (int i = offset + length - 1; i >= offset; i--) {
            buf[i] = (byte) val;
            val >>= 8;
        }
    }

    /**
     * Writes an octal long integer into a buffer.
     *
     * Uses {@link #formatUnsignedOctalString} to format the value as an octal string with leading zeros. The converted number is followed by a space.
     *
     * @param value  The value to write as octal
     * @param buf    The destinationbuffer.
     * @param offset The starting offset into the buffer.
     * @param length The length of the buffer
     * @return The updated offset
     * @throws IllegalArgumentException if the value (and trailer) will not fit in the buffer
     */
    public static int formatLongOctalBytes(final long value, final byte[] buf, final int offset, final int length) {
        final int idx = length - 1; // For space
        formatUnsignedOctalString(value, buf, offset, idx);
        buf[offset + idx] = (byte) ' '; // Trailing space
        return offset + length;
    }

    /**
     * Writes a long integer into a buffer as an octal string if this will fit, or as a binary number otherwise.
     *
     * Uses {@link #formatUnsignedOctalString} to format the value as an octal string with leading zeros. The converted number is followed by a space.
     *
     * @param value  The value to write into the buffer.
     * @param buf    The destination buffer.
     * @param offset The starting offset into the buffer.
     * @param length The length of the buffer.
     * @return The updated offset.
     * @throws IllegalArgumentException if the value (and trailer) will not fit in the buffer.
     * @since 1.4
     */
    public static int formatLongOctalOrBinaryBytes(final long value, final byte[] buf, final int offset, final int length) {
        // Check whether we are dealing with UID/GID or SIZE field
        final long maxAsOctalChar = length == TarConstants.UIDLEN ? TarConstants.MAXID : TarConstants.MAXSIZE;
        final boolean negative = value < 0;
        if (!negative && value <= maxAsOctalChar) { // OK to store as octal chars
            return formatLongOctalBytes(value, buf, offset, length);
        }
        if (length < 9) {
            formatLongBinary(value, buf, offset, length, negative);
        } else {
            formatBigIntegerBinary(value, buf, offset, length, negative);
        }
        buf[offset] = (byte) (negative ? 0xff : 0x80);
        return offset + length;
    }

    /**
     * Copies a name into a buffer. Copies characters from the name into the buffer starting at the specified offset. If the buffer is longer than the name, the
     * buffer is filled with trailing NULs. If the name is longer than the buffer, the output is truncated.
     *
     * @param name   The header name from which to copy the characters.
     * @param buf    The buffer where the name is to be stored.
     * @param offset The starting offset into the buffer
     * @param length The maximum number of header bytes to copy.
     * @return The updated offset, i.e. offset + length
     */
    public static int formatNameBytes(final String name, final byte[] buf, final int offset, final int length) {
        try {
            return formatNameBytes(name, buf, offset, length, DEFAULT_ENCODING);
        } catch (final IOException ex) { // NOSONAR
            try {
                return formatNameBytes(name, buf, offset, length, FALLBACK_ENCODING);
            } catch (final IOException ex2) {
                // impossible
                throw new UncheckedIOException(ex2); // NOSONAR
            }
        }
    }

    /**
     * Copies a name into a buffer. Copies characters from the name into the buffer starting at the specified offset. If the buffer is longer than the name, the
     * buffer is filled with trailing NULs. If the name is longer than the buffer, the output is truncated.
     *
     * @param name     The header name from which to copy the characters.
     * @param buf      The buffer where the name is to be stored.
     * @param offset   The starting offset into the buffer
     * @param length   The maximum number of header bytes to copy.
     * @param encoding name of the encoding to use for file names
     * @return The updated offset, i.e. offset + length
     * @throws IOException on error
     * @since 1.4
     */
    public static int formatNameBytes(final String name, final byte[] buf, final int offset, final int length, final ZipEncoding encoding) throws IOException {
        int len = name.length();
        ByteBuffer b = encoding.encode(name);
        while (b.limit() > length && len > 0) {
            b = encoding.encode(name.substring(0, --len));
        }
        final int limit = b.limit() - b.position();
        System.arraycopy(b.array(), b.arrayOffset(), buf, offset, limit);
        // Pad any remaining output bytes with NUL
        Arrays.fill(buf, offset + limit, offset + length, (byte) 0);
        return offset + length;
    }

    /**
     * Writes an octal integer into a buffer.
     *
     * Uses {@link #formatUnsignedOctalString} to format the value as an octal string with leading zeros. The converted number is followed by space and NUL
     *
     * @param value  The value to write
     * @param buf    The buffer to receive the output
     * @param offset The starting offset into the buffer
     * @param length The size of the output buffer
     * @return The updated offset, i.e. offset+length
     * @throws IllegalArgumentException if the value (and trailer) will not fit in the buffer
     */
    public static int formatOctalBytes(final long value, final byte[] buf, final int offset, final int length) {
        int idx = length - 2; // For space and trailing null
        formatUnsignedOctalString(value, buf, offset, idx);
        buf[offset + idx++] = (byte) ' '; // Trailing space
        buf[offset + idx] = 0; // Trailing null
        return offset + length;
    }

    /**
     * Fills a buffer with unsigned octal number, padded with leading zeroes.
     *
     * @param value  number to convert to octal - treated as unsigned
     * @param buffer destination buffer
     * @param offset starting offset in buffer
     * @param length length of buffer to fill
     * @throws IllegalArgumentException if the value will not fit in the buffer
     */
    public static void formatUnsignedOctalString(final long value, final byte[] buffer, final int offset, final int length) {
        int remaining = length;
        remaining--;
        if (value == 0) {
            buffer[offset + remaining--] = (byte) '0';
        } else {
            long val = value;
            for (; remaining >= 0 && val != 0; --remaining) {
                // CheckStyle:MagicNumber OFF
                buffer[offset + remaining] = (byte) ((byte) '0' + (byte) (val & 7));
                val = val >>> 3;
                // CheckStyle:MagicNumber ON
            }
            if (val != 0) {
                throw new IllegalArgumentException(value + "=" + Long.toOctalString(value) + " will not fit in octal number buffer of length " + length);
            }
        }
        for (; remaining >= 0; --remaining) { // leading zeros
            buffer[offset + remaining] = (byte) '0';
        }
        Arrays.fill(buffer, offset, offset + remaining + 1, (byte) '0');
    }

    /**
     * Processes a special tar record and updates the provided PAX global and per entry headers.
     * <p>
     *     This method reads the content of the special entry from the input stream and updates the relevant metadata structures.
     * </p>
     * <p>
     *     GNU long file and link names are translated to their equivalent PAX headers.
     * </p>
     *
     * @param input the input stream from which to read the special tar entry content
     * @param encoding the encoding to use for reading names
     * @param entry the tar entry to handle
     * @param paxHeaders the map to update with PAX headers
     * @param sparseHeaders the list to update with sparse headers
     * @param globalPaxHeaders the map to update with global PAX headers
     * @param globalSparseHeaders the list to update with global sparse headers
     * @throws IOException if an I/O error occurs while reading the entry
     */
    static void handleSpecialTarRecord(final InputStream input, final ZipEncoding encoding, final TarArchiveEntry entry, final Map<String, String> paxHeaders,
            final List<TarArchiveStructSparse> sparseHeaders, final Map<String, String> globalPaxHeaders,
            final List<TarArchiveStructSparse> globalSparseHeaders) throws IOException {
        if (entry.isGNULongLinkEntry()) {
            // GNU long link entry: read and store the link path
            final String longLinkName = readLongName(input, encoding, entry);
            paxHeaders.put("linkpath", longLinkName);
        } else if (entry.isGNULongNameEntry()) {
            // GNU long name entry: read and store the file path
            final String longName = readLongName(input, encoding, entry);
            paxHeaders.put("path", longName);
        } else if (entry.isGlobalPaxHeader()) {
            // Global PAX header: clear and update global PAX and sparse headers
            globalSparseHeaders.clear();
            globalPaxHeaders.clear();
            globalPaxHeaders.putAll(parsePaxHeaders(input, globalSparseHeaders, globalPaxHeaders, entry.getSize()));
        } else if (entry.isPaxHeader()) {
            // PAX header: clear and update local PAX and sparse headers, parse GNU sparse headers if present
            sparseHeaders.clear();
            paxHeaders.clear();
            paxHeaders.putAll(parsePaxHeaders(input, sparseHeaders, globalPaxHeaders, entry.getSize()));
            if (paxHeaders.containsKey(TarGnuSparseKeys.MAP)) {
                sparseHeaders.addAll(parseFromPAX01SparseHeaders(paxHeaders.get(TarGnuSparseKeys.MAP)));
            }
        }
    }

    private static boolean isAsciiDigit(final int ch) {
        return ch >= '0' && ch <= '9';
    }

    static boolean isOctalDigit(final byte b) {
        return b >= '0' && b <= '7';
    }

    /**
     * Determines if the given tar entry is a special tar record.
     * <p>
     *     Special tar records are used to store metadata such as long file names, long link names, or PAX headers
     *     that apply to the entire archive or to the next file entry.
     * </p>
     *
     * @param entry the tar record to check
     * @return {@code true} if the entry is a special tar record, {@code false} otherwise
     */
    static boolean isSpecialTarRecord(final TarArchiveEntry entry) {
        return entry.isGNULongLinkEntry() || entry.isGNULongNameEntry() || entry.isGlobalPaxHeader() || entry.isPaxHeader();
    }

    private static long parseBinaryBigInteger(final byte[] buffer, final int offset, final int length, final boolean negative) {
        final byte[] remainder = new byte[length - 1];
        System.arraycopy(buffer, offset + 1, remainder, 0, length - 1);
        BigInteger val = new BigInteger(remainder);
        if (negative) {
            // 2's complement
            val = val.add(NEG_1_BIG_INT).not();
        }
        if (val.bitLength() > 63) {
            throw new IllegalArgumentException("At offset " + offset + ", " + length + " byte binary number exceeds maximum signed long value");
        }
        return negative ? -val.longValue() : val.longValue();
    }

    private static long parseBinaryLong(final byte[] buffer, final int offset, final int length, final boolean negative) {
        if (length >= 9) {
            throw new IllegalArgumentException("At offset " + offset + ", " + length + " byte binary number exceeds maximum signed long value");
        }
        long val = 0;
        for (int i = 1; i < length; i++) {
            val = (val << 8) + (buffer[offset + i] & 0xff);
        }
        if (negative) {
            // 2's complement
            val--;
            val ^= (long) Math.pow(2.0, (length - 1) * 8.0) - 1;
        }
        return negative ? -val : val;
    }

    /**
     * Parses a boolean byte from a buffer. Leading spaces and NUL are ignored. The buffer may contain trailing spaces or NULs.
     *
     * @param buffer The buffer from which to parse.
     * @param offset The offset into the buffer from which to parse.
     * @return The boolean value of the bytes.
     * @throws IllegalArgumentException if an invalid byte is detected.
     */
    public static boolean parseBoolean(final byte[] buffer, final int offset) {
        return buffer[offset] == 1;
    }

    /**
     * For PAX Format 0.1, the sparse headers are stored in a single variable : GNU.sparse.map GNU.sparse.map Map of non-null data chunks. It is a string
     * consisting of comma-separated values "offset,size[,offset-1,size-1...]"
     *
     * @param sparseMap the sparse map string consisting of comma-separated values "offset,size[,offset-1,size-1...]"
     * @return unmodifiable list of sparse headers parsed from sparse map
     * @throws IOException Corrupted TAR archive.
     * @since 1.21
     */
    protected static List<TarArchiveStructSparse> parseFromPAX01SparseHeaders(final String sparseMap) throws IOException {
        final List<TarArchiveStructSparse> sparseHeaders = new ArrayList<>();
        final String[] sparseHeaderStrings = sparseMap.split(",");
        if (sparseHeaderStrings.length % 2 == 1) {
            throw new ArchiveException("Corrupted TAR archive. Bad format in GNU.sparse.map PAX Header");
        }
        for (int i = 0; i < sparseHeaderStrings.length; i += 2) {
            final long sparseOffset = ParsingUtils.parseLongValue(sparseHeaderStrings[i]);
            if (sparseOffset < 0) {
                throw new ArchiveException("Corrupted TAR archive. Sparse struct offset contains negative value");
            }
            final long sparseNumbytes = ParsingUtils.parseLongValue(sparseHeaderStrings[i + 1]);
            if (sparseNumbytes < 0) {
                throw new ArchiveException("Corrupted TAR archive. Sparse struct numbytes contains negative value");
            }
            sparseHeaders.add(new TarArchiveStructSparse(sparseOffset, sparseNumbytes));
        }
        return Collections.unmodifiableList(sparseHeaders);
    }

    /**
     * Parses an entry name from a buffer. Parsing stops when a NUL is found or the buffer length is reached.
     *
     * @param buffer The buffer from which to parse.
     * @param offset The offset into the buffer from which to parse.
     * @param length The maximum number of bytes to parse.
     * @return The entry name.
     */
    public static String parseName(final byte[] buffer, final int offset, final int length) {
        try {
            return parseName(buffer, offset, length, DEFAULT_ENCODING);
        } catch (final IOException ex) { // NOSONAR
            try {
                return parseName(buffer, offset, length, FALLBACK_ENCODING);
            } catch (final IOException ex2) {
                // impossible
                throw new UncheckedIOException(ex2); // NOSONAR
            }
        }
    }

    /**
     * Parses an entry name from a buffer. Parsing stops when a NUL is found or the buffer length is reached.
     *
     * @param buffer   The buffer from which to parse.
     * @param offset   The offset into the buffer from which to parse.
     * @param length   The maximum number of bytes to parse.
     * @param encoding name of the encoding to use for file names
     * @return The entry name.
     * @throws IOException on error
     * @since 1.4
     */
    public static String parseName(final byte[] buffer, final int offset, final int length, final ZipEncoding encoding) throws IOException {
        int len = 0;
        for (int i = offset; len < length && buffer[i] != 0; i++) {
            len++;
        }
        if (len > 0) {
            final byte[] b = new byte[len];
            System.arraycopy(buffer, offset, b, 0, len);
            return encoding.decode(b);
        }
        return "";
    }

    /**
     * Parses an octal string from a buffer.
     *
     * <p>
     * Leading spaces are ignored. The buffer must contain a trailing space or NUL, and may contain an additional trailing space or NUL.
     * </p>
     *
     * <p>
     * The input buffer is allowed to contain all NULs, in which case the method returns 0L (this allows for missing fields).
     * </p>
     *
     * <p>
     * To work-around some tar implementations that insert a leading NUL this method returns 0 if it detects a leading NUL since Commons Compress 1.4.
     * </p>
     *
     * @param buffer The buffer from which to parse.
     * @param offset The offset into the buffer from which to parse.
     * @param length The maximum number of bytes to parse - must be at least 2 bytes.
     * @return The long value of the octal string.
     * @throws IllegalArgumentException if the trailing space/NUL is missing or if an invalid byte is detected.
     */
    public static long parseOctal(final byte[] buffer, final int offset, final int length) {
        return parseOctal(buffer, offset, length, "parseOctal()");
    }

    static long parseOctal(final byte[] buffer, final int offset, final int length, final String context) {
        long result = 0;
        int end = offset + length;
        int start = offset;
        if (length < 2) {
            throw new IllegalArgumentException(context + ": Length " + length + " must be at least 2");
        }
        if (buffer[start] == 0) {
            return 0L;
        }
        // Skip leading spaces
        while (start < end) {
            if (buffer[start] != ' ') {
                break;
            }
            start++;
        }
        // Trim all trailing NULs and spaces.
        // The ustar and POSIX tar specs require a trailing NUL or
        // space but some implementations use the extra digit for big
        // sizes/uids/gids ...
        byte trailer = buffer[end - 1];
        while (start < end && (trailer == 0 || trailer == ' ')) {
            end--;
            trailer = buffer[end - 1];
        }
        for (; start < end; start++) {
            final byte currentByte = buffer[start];
            // CheckStyle:MagicNumber OFF
            if (!isOctalDigit(currentByte)) {
                throw new IllegalArgumentException(context + ": " + exceptionMessage(buffer, offset, length, start, currentByte));
            }
            result = (result << 3) + (currentByte - '0'); // convert from ASCII
            // CheckStyle:MagicNumber ON
        }
        return result;
    }

    /**
     * Computes the value contained in a byte buffer. If the most significant bit of the first byte in the buffer is set, this bit is ignored and the rest of
     * the buffer is interpreted as a binary number. Otherwise, the buffer is interpreted as an octal number as per the parseOctal function above.
     *
     * @param buffer The buffer from which to parse.
     * @param offset The offset into the buffer from which to parse.
     * @param length The maximum number of bytes to parse.
     * @return The long value of the octal or binary string.
     * @throws IllegalArgumentException if the trailing space/NUL is missing or an invalid byte is detected in an octal number, or if a binary number would
     *                                  exceed the size of a signed long 64-bit integer.
     * @since 1.4
     */
    public static long parseOctalOrBinary(final byte[] buffer, final int offset, final int length) {
        if ((buffer[offset] & 0x80) == 0) {
            return parseOctal(buffer, offset, length, "parseOctalOrBinary()");
        }
        final boolean negative = buffer[offset] == (byte) 0xff;
        if (length < 9) {
            return parseBinaryLong(buffer, offset, length, negative);
        }
        return parseBinaryBigInteger(buffer, offset, length, negative);
    }

    /**
     * For PAX Format 0.1, the sparse headers are stored in a single variable : GNU.sparse.map
     *
     * <p>
     * <em>GNU.sparse.map</em>: Map of non-null data chunks. It is a string consisting of comma-separated values "offset,size[,offset-1,size-1...]"
     * </p>
     * <p>
     * Will internally invoke {@link #parseFromPAX01SparseHeaders} and map IOExceptions to a RzuntimeException, You should use
     * {@link #parseFromPAX01SparseHeaders} directly instead.
     * </p>
     *
     * @param sparseMap the sparse map string consisting of comma-separated values "offset,size[,offset-1,size-1...]"
     * @return sparse headers parsed from sparse map
     * @deprecated use #parseFromPAX01SparseHeaders instead
     */
    @Deprecated
    protected static List<TarArchiveStructSparse> parsePAX01SparseHeaders(final String sparseMap) {
        try {
            return parseFromPAX01SparseHeaders(sparseMap);
        } catch (final IOException ex) {
            throw new UncheckedIOException(ex.getMessage(), ex);
        }
    }

    /**
     * For PAX Format 1.X: The sparse map itself is stored in the file data block, preceding the actual file data. It consists of a series of decimal numbers
     * delimited by newlines. The map is padded with nulls to the nearest block boundary. The first number gives the number of entries in the map. Following are
     * map entries, each one consisting of two numbers giving the offset and size of the data block it describes.
     *
     * @param inputStream parsing source.
     * @param recordSize  The size the TAR header
     * @return sparse headers
     * @throws IOException if an I/O error occurs.
     */
    protected static List<TarArchiveStructSparse> parsePAX1XSparseHeaders(final InputStream inputStream, final int recordSize) throws IOException {
        // for 1.X PAX Headers
        final List<TarArchiveStructSparse> sparseHeaders = new ArrayList<>();
        long bytesRead = 0;
        long[] readResult = readLineOfNumberForPax1x(inputStream);
        long sparseHeadersCount = readResult[0];
        if (sparseHeadersCount < 0) {
            // overflow while reading number?
            throw new ArchiveException("Corrupted TAR archive. Negative value in sparse headers block");
        }
        bytesRead += readResult[1];
        while (sparseHeadersCount-- > 0) {
            readResult = readLineOfNumberForPax1x(inputStream);
            final long sparseOffset = readResult[0];
            if (sparseOffset < 0) {
                throw new ArchiveException("Corrupted TAR archive. Sparse header block offset contains negative value");
            }
            bytesRead += readResult[1];

            readResult = readLineOfNumberForPax1x(inputStream);
            final long sparseNumbytes = readResult[0];
            if (sparseNumbytes < 0) {
                throw new ArchiveException("Corrupted TAR archive. Sparse header block numbytes contains negative value");
            }
            bytesRead += readResult[1];
            sparseHeaders.add(new TarArchiveStructSparse(sparseOffset, sparseNumbytes));
        }
        // skip the rest of this record data
        final long bytesToSkip = recordSize - bytesRead % recordSize;
        IOUtils.skip(inputStream, bytesToSkip);
        return sparseHeaders;
    }

    /**
     * For PAX Format 0.0, the sparse headers(GNU.sparse.offset and GNU.sparse.numbytes) may appear multi times, and they look like:
     *
     * <pre>
     * GNU.sparse.size=size
     * GNU.sparse.numblocks=numblocks
     * repeat numblocks times
     *   GNU.sparse.offset=offset
     *   GNU.sparse.numbytes=numbytes
     * end repeat
     * </pre>
     * <p>
     * For PAX Format 0.1, the sparse headers are stored in a single variable: GNU.sparse.map
     * </p>
     * <p>
     * <em>GNU.sparse.map</em>: Map of non-null data chunks. It is a string consisting of comma-separated values "offset,size[,offset-1,size-1...]"
     * </p>
     *
     * @param inputStream      input stream to read keys and values
     * @param sparseHeaders    used in PAX Format 0.0 &amp; 0.1, as it may appear multiple times, the sparse headers need to be stored in an array, not a map
     * @param globalPaxHeaders global PAX headers of the tar archive
     * @return map of PAX headers values found inside the current (local or global) PAX headers tar entry.
     * @throws IOException if an I/O error occurs.
     * @deprecated use the four-arg version instead
     */
    @Deprecated
    protected static Map<String, String> parsePaxHeaders(final InputStream inputStream, final List<TarArchiveStructSparse> sparseHeaders,
            final Map<String, String> globalPaxHeaders) throws IOException {
        return parsePaxHeaders(inputStream, sparseHeaders, globalPaxHeaders, -1);
    }

    /**
     * For PAX Format 0.0, the sparse headers(GNU.sparse.offset and GNU.sparse.numbytes) may appear multi times, and they look like:
     *
     * <pre>
     * GNU.sparse.size=size
     * GNU.sparse.numblocks=numblocks
     * repeat numblocks times
     *   GNU.sparse.offset=offset
     *   GNU.sparse.numbytes=numbytes
     * end repeat
     * </pre>
     * <p>
     * For PAX Format 0.1, the sparse headers are stored in a single variable : GNU.sparse.map
     * </p>
     * <p>
     * <em>GNU.sparse.map</em>: Map of non-null data chunks. It is a string consisting of comma-separated values "offset,size[,offset-1,size-1...]"
     * </p>
     *
     * @param inputStream      input stream to read keys and values
     * @param sparseHeaders    used in PAX Format 0.0 &amp; 0.1, as it may appear multiple times, the sparse headers need to be stored in an array, not a map
     * @param globalPaxHeaders global PAX headers of the tar archive
     * @param headerSize       total size of the PAX header, will be ignored if negative
     * @return map of PAX headers values found inside the current (local or global) PAX headers tar entry.
     * @throws IOException if an I/O error occurs.
     * @since 1.21
     */
    protected static Map<String, String> parsePaxHeaders(final InputStream inputStream, final List<TarArchiveStructSparse> sparseHeaders,
            final Map<String, String> globalPaxHeaders, final long headerSize) throws IOException {
        final Map<String, String> headers = new HashMap<>(globalPaxHeaders);
        Long offset = null;
        // Format is "length keyword=value\n";
        int totalRead = 0;
        while (true) { // get length
            int ch;
            int len = 0;
            int read = 0;
            while ((ch = inputStream.read()) != -1) {
                read++;
                totalRead++;
                if (ch == '\n') { // blank line in header
                    break;
                }
                if (ch == ' ') { // End of length string
                    // Get keyword
                    final ByteArrayOutputStream coll = new ByteArrayOutputStream();
                    while ((ch = inputStream.read()) != -1) {
                        read++;
                        totalRead++;
                        if (totalRead < 0 || headerSize >= 0 && totalRead >= headerSize) {
                            break;
                        }
                        if (ch == '=') { // end of keyword
                            final String keyword = coll.toString(StandardCharsets.UTF_8);
                            // Get rest of entry
                            final int restLen = len - read;
                            if (restLen <= 1) { // only NL
                                headers.remove(keyword);
                            } else if (headerSize >= 0 && restLen > headerSize - totalRead) {
                                throw new ArchiveException("Paxheader value size %,d exceeds size of header record", restLen);
                            } else {
                                final byte[] rest = IOUtils.readRange(inputStream, restLen);
                                final int got = rest.length;
                                if (got != restLen) {
                                    throw new ArchiveException("Failed to read Paxheader. Expected %,d bytes, read %,d", restLen, got);
                                }
                                totalRead += restLen;
                                // Drop trailing NL
                                if (rest[restLen - 1] != '\n') {
                                    throw new ArchiveException("Failed to read Paxheader.Value should end with a newline");
                                }
                                final String value = new String(rest, 0, restLen - 1, StandardCharsets.UTF_8);
                                headers.put(keyword, value);
                                // for 0.0 PAX Headers
                                if (keyword.equals(TarGnuSparseKeys.OFFSET)) {
                                    if (offset != null) {
                                        // previous GNU.sparse.offset header but no numBytes
                                        sparseHeaders.add(new TarArchiveStructSparse(offset, 0));
                                    }
                                    try {
                                        offset = Long.valueOf(value);
                                    } catch (final NumberFormatException ex) {
                                        throw new ArchiveException("Failed to read Paxheader. Offset %s contains a non-numeric value", TarGnuSparseKeys.OFFSET);
                                    }
                                    if (offset < 0) {
                                        throw new ArchiveException("Failed to read Paxheader. Offset %s contains negative value", TarGnuSparseKeys.OFFSET);
                                    }
                                }
                                // for 0.0 PAX Headers
                                if (keyword.equals(TarGnuSparseKeys.NUMBYTES)) {
                                    if (offset == null) {
                                        throw new ArchiveException("Failed to read Paxheader. %s is expected before GNU.sparse.numbytes shows up.",
                                                TarGnuSparseKeys.OFFSET);
                                    }
                                    final long numbytes = ParsingUtils.parseLongValue(value);
                                    if (numbytes < 0) {
                                        throw new ArchiveException("Failed to read Paxheader. %s contains negative value", TarGnuSparseKeys.NUMBYTES);
                                    }
                                    sparseHeaders.add(new TarArchiveStructSparse(offset, numbytes));
                                    offset = null;
                                }
                            }
                            break;
                        }
                        coll.write((byte) ch);
                    }
                    break; // Processed single header
                }
                // COMPRESS-530 : throw if we encounter a non-number while reading length
                if (!isAsciiDigit(ch)) {
                    throw new ArchiveException("Failed to read Paxheader. Encountered a non-number while reading length");
                }
                len *= 10;
                len += ch - '0';
            }
            if (ch == -1) { // EOF
                break;
            }
        }
        if (offset != null) {
            // offset but no numBytes
            sparseHeaders.add(new TarArchiveStructSparse(offset, 0));
        }
        return headers;
    }

    /**
     * Parses the content of a PAX 1.0 sparse block.
     *
     * @param buffer The buffer from which to parse.
     * @param offset The offset into the buffer from which to parse.
     * @return a parsed sparse struct
     * @since 1.20
     */
    public static TarArchiveStructSparse parseSparse(final byte[] buffer, final int offset) {
        final long sparseOffset = parseOctalOrBinary(buffer, offset, TarConstants.SPARSE_OFFSET_LEN);
        final long sparseNumbytes = parseOctalOrBinary(buffer, offset + TarConstants.SPARSE_OFFSET_LEN, TarConstants.SPARSE_NUMBYTES_LEN);
        return new TarArchiveStructSparse(sparseOffset, sparseNumbytes);
    }

    /**
     * For 1.x PAX Format, the sparse headers are stored in the file data block, preceding the actual file data. It consists of a series of decimal numbers
     * delimited by newlines.
     *
     * @param inputStream the input stream of the tar file
     * @return the decimal number delimited by '\n', and the bytes read from input stream
     * @throws IOException if an I/O error occurs.
     */
    private static long[] readLineOfNumberForPax1x(final InputStream inputStream) throws IOException {
        int number;
        long result = 0;
        long bytesRead = 0;
        while ((number = inputStream.read()) != '\n') {
            bytesRead += 1;
            if (number == -1) {
                throw new ArchiveException("Unexpected EOF when reading parse information of 1.X PAX format");
            }
            if (!isAsciiDigit(number)) {
                throw new ArchiveException("Corrupted TAR archive. Non-numeric value in sparse headers block");
            }
            result = result * 10 + (number - '0');
        }
        bytesRead += 1;
        return new long[] { result, bytesRead };
    }

    /**
     * Reads a long name (file or link name) from the input stream for a special tar record.
     *
     * @param input the input stream from which to read the long name
     * @param encoding the encoding to use for reading the name
     * @param entry the tar entry containing the long name
     * @return the decoded long name, with trailing NULs removed
     * @throws IOException if an I/O error occurs or the entry is truncated
     * @throws ArchiveException if the entry size is invalid
     */
    private static String readLongName(final InputStream input, final ZipEncoding encoding, final TarArchiveEntry entry)
            throws IOException {
        final long size = entry.getSize();
        if (size > Integer.MAX_VALUE) {
            throw new ArchiveException("Invalid long name size: " + entry.getSize());
        }
        final int sizeInt = (int) size;
        final byte[] buffer = new byte[sizeInt];
        if (IOUtils.readFully(input, buffer, 0, sizeInt) < sizeInt) {
            throw new ArchiveException("TAR entry is truncated.");
        }
        int length = buffer.length;
        while (length > 0 && buffer[length - 1] == 0) {
            length--;
        }
        return encoding.decode(Arrays.copyOf(buffer, length));
    }

    /**
     * @since 1.21
     */
    static List<TarArchiveStructSparse> readSparseStructs(final byte[] buffer, final int offset, final int entries) throws IOException {
        final List<TarArchiveStructSparse> sparseHeaders = new ArrayList<>();
        for (int i = 0; i < entries; i++) {
            try {
                final TarArchiveStructSparse sparseHeader = parseSparse(buffer,
                        offset + i * (TarConstants.SPARSE_OFFSET_LEN + TarConstants.SPARSE_NUMBYTES_LEN));
                if (sparseHeader.getOffset() < 0) {
                    throw new ArchiveException("Corrupted TAR archive, sparse entry with negative offset");
                }
                if (sparseHeader.getNumbytes() < 0) {
                    throw new ArchiveException("Corrupted TAR archive, sparse entry with negative numbytes");
                }
                sparseHeaders.add(sparseHeader);
            } catch (final IllegalArgumentException e) {
                // thrown internally by parseOctalOrBinary
                throw new ArchiveException("Corrupted TAR archive, sparse entry is invalid", (Throwable) e);
            }
        }
        return Collections.unmodifiableList(sparseHeaders);
    }

    /**
     * Verifies the checksum in the <a href="https://en.wikipedia.org/wiki/Tar_(computing)#File_header">TAR header</a>: <blockquote>The checksum is calculated
     * by taking the sum of the unsigned byte values of the header block with the eight checksum bytes taken to be ASCII spaces (decimal value 32). It is stored
     * as a six digit octal number with leading zeroes followed by a NUL and then a space. Various implementations do not adhere to this format. For better
     * compatibility, ignore leading and trailing whitespace, and get the first six digits. In addition, some historic tar implementations treated bytes as
     * signed. Implementations typically calculate the checksum both ways, and treat it as good if either the signed or unsigned sum matches the included
     * checksum.</blockquote>
     * <p>
     * The return value of this method should be treated as a best-effort heuristic rather than an absolute and final truth. The checksum verification logic may
     * well evolve over time as more special cases are encountered.
     * </p>
     *
     * @param header tar header
     * @return whether the checksum is reasonably good
     * @see <a href="https://en.wikipedia.org/wiki/Tar_(computing)#File_header">TAR header</a>
     * @see <a href="https://issues.apache.org/jira/browse/COMPRESS-191">COMPRESS-191</a>
     * @since 1.5
     */
    public static boolean verifyCheckSum(final byte[] header) {
<<<<<<< HEAD
        final long storedSum;
        try {
            storedSum = parseOctal(header, TarConstants.CHKSUM_OFFSET, TarConstants.CHKSUMLEN);
        } catch (final Exception e) {
            return false;
        }
=======
        final long storedSum = parseOctal(header, TarConstants.CHKSUM_OFFSET, TarConstants.CHKSUMLEN, "verifyCheckSum()");
>>>>>>> 539dfcab
        long unsignedSum = 0;
        long signedSum = 0;
        for (int i = 0; i < header.length; i++) {
            byte b = header[i];
            if (TarConstants.CHKSUM_OFFSET <= i && i < TarConstants.CHKSUM_OFFSET + TarConstants.CHKSUMLEN) {
                b = ' ';
            }
            unsignedSum += 0xff & b;
            signedSum += b;
        }
        return storedSum == unsignedSum || storedSum == signedSum;
    }

    /** No instances needed. */
    private TarUtils() {
    }
}<|MERGE_RESOLUTION|>--- conflicted
+++ resolved
@@ -941,16 +941,12 @@
      * @since 1.5
      */
     public static boolean verifyCheckSum(final byte[] header) {
-<<<<<<< HEAD
         final long storedSum;
         try {
-            storedSum = parseOctal(header, TarConstants.CHKSUM_OFFSET, TarConstants.CHKSUMLEN);
+            storedSum = parseOctal(header, TarConstants.CHKSUM_OFFSET, TarConstants.CHKSUMLEN, "verifyCheckSum()");
         } catch (final Exception e) {
             return false;
         }
-=======
-        final long storedSum = parseOctal(header, TarConstants.CHKSUM_OFFSET, TarConstants.CHKSUMLEN, "verifyCheckSum()");
->>>>>>> 539dfcab
         long unsignedSum = 0;
         long signedSum = 0;
         for (int i = 0; i < header.length; i++) {
