/*
 * Licensed to the Apache Software Foundation (ASF) under one
 * or more contributor license agreements.  See the NOTICE file
 * distributed with this work for additional information
 * regarding copyright ownership.  The ASF licenses this file
 * to you under the Apache License, Version 2.0 (the
 * "License"); you may not use this file except in compliance
 * with the License.  You may obtain a copy of the License at
 *
 *   https://www.apache.org/licenses/LICENSE-2.0
 *
 * Unless required by applicable law or agreed to in writing,
 * software distributed under the License is distributed on an
 * "AS IS" BASIS, WITHOUT WARRANTIES OR CONDITIONS OF ANY
 * KIND, either express or implied.  See the License for the
 * specific language governing permissions and limitations
 * under the License.
 */
package org.apache.commons.compress.archivers.tar;

import java.io.EOFException;
import java.io.IOException;
import java.io.InputStream;
import java.io.UncheckedIOException;
import java.math.BigInteger;
import java.nio.ByteBuffer;
import java.nio.charset.Charset;
import java.nio.charset.StandardCharsets;
import java.util.ArrayList;
import java.util.Arrays;
import java.util.Collections;
import java.util.HashMap;
import java.util.List;
import java.util.Map;
import java.util.regex.Pattern;

import org.apache.commons.compress.MemoryLimitException;
import org.apache.commons.compress.archivers.ArchiveException;
import org.apache.commons.compress.archivers.zip.ZipEncoding;
import org.apache.commons.compress.archivers.zip.ZipEncodingHelper;
import org.apache.commons.compress.utils.ArchiveUtils;
import org.apache.commons.compress.utils.IOUtils;
import org.apache.commons.compress.utils.ParsingUtils;
import org.apache.commons.io.output.ByteArrayOutputStream;

/**
 * This class provides static utility methods to work with byte streams.
 *
 * @Immutable
 */
public final class TarUtils {

    private static final Pattern HEADER_STRINGS_PATTERN = Pattern.compile(",");

    private static final BigInteger NEG_1_BIG_INT = BigInteger.valueOf(-1);

    private static final int BYTE_MASK = 255;

    static final ZipEncoding DEFAULT_ENCODING = ZipEncodingHelper.getZipEncoding(Charset.defaultCharset());

    /**
     * Encapsulates the algorithms used up to Commons Compress 1.3 as ZipEncoding.
     */
    static final ZipEncoding FALLBACK_ENCODING = new ZipEncoding() {

        @Override
        public boolean canEncode(final String name) {
            return true;
        }

        @Override
        public String decode(final byte[] buffer) {
            final int length = buffer.length;
            final StringBuilder result = new StringBuilder(length);
            for (final byte b : buffer) {
                if (b == 0) { // Trailing null
                    break;
                }
                result.append((char) (b & 0xFF)); // Allow for sign-extension
            }
            return result.toString();
        }

        @Override
        public ByteBuffer encode(final String name) {
            return ByteBuffer.wrap(ArchiveUtils.toAsciiBytes(name));
        }
    };

    /**
     * Applies the PAX headers and sparse headers to the given tar entry.
     *
     * @param entry               the tar entry to handle.
     * @param paxHeaders          per file PAX headers.
     * @param sparseHeaders       per file sparse headers.
     * @param globalPaxHeaders    global PAX headers.
     * @param globalSparseHeaders global sparse headers.
     * @throws IOException if an I/O error occurs while reading the entry.
     */
    static void applyPaxHeadersToEntry(final TarArchiveEntry entry, final Map<String, String> paxHeaders, final List<TarArchiveStructSparse> sparseHeaders,
            final Map<String, String> globalPaxHeaders, final List<TarArchiveStructSparse> globalSparseHeaders) throws IOException {
        // Apply PAX headers to the entry
        entry.updateEntryFromPaxHeaders(globalPaxHeaders);
        entry.updateEntryFromPaxHeaders(paxHeaders);
        // Apply sparse headers to the entry, unless it is a pre-pax GNU sparse entry
        if (!entry.isOldGNUSparse()) {
            entry.setSparseHeaders(globalSparseHeaders);
            if (!sparseHeaders.isEmpty()) {
                // If there are local sparse headers, they override the global ones
                entry.setSparseHeaders(sparseHeaders);
            }
        }
    }

    /**
     * Computes the checksum of a tar entry header.
     *
     * @param buf The tar entry's header buffer.
     * @return The computed checksum.
     */
    public static long computeCheckSum(final byte[] buf) {
        long sum = 0;
        for (final byte element : buf) {
            sum += BYTE_MASK & element;
        }
        return sum;
    }

    /*
     * Generates an exception message.
     */
    private static String exceptionMessage(final byte[] buffer, final int offset, final int length, final int current, final byte currentByte) {
        // default charset is good enough for an exception message,
        //
        // the alternative was to modify parseOctal and
        // parseOctalOrBinary to receive the ZipEncoding of the
        // archive (deprecating the existing public methods, of
        // course) and dealing with the fact that ZipEncoding#decode
        // can throw an IOException which parseOctal* doesn't declare
        String string = new String(buffer, offset, length, Charset.defaultCharset());
        string = string.replace("\0", "{NUL}"); // Replace NULs to allow string to be printed
        return "Invalid byte " + currentByte + " at offset " + (current - offset) + " in '" + string + "' len=" + length;
    }

    private static void formatBigIntegerBinary(final long value, final byte[] buf, final int offset, final int length, final boolean negative) {
        final BigInteger val = BigInteger.valueOf(value);
        final byte[] b = val.toByteArray();
        final int len = b.length;
        if (len > length - 1) {
            throw new IllegalArgumentException("Value " + value + " is too large for " + length + " byte field.");
        }
        final int off = offset + length - len;
        System.arraycopy(b, 0, buf, off, len);
        Arrays.fill(buf, offset + 1, off, (byte) (negative ? 0xff : 0));
    }

    /**
     * Writes an octal value into a buffer.
     *
     * Uses {@link #formatUnsignedOctalString} to format the value as an octal string with leading zeros. The converted number is followed by NUL and then
     * space.
     *
     * @param value  The value to convert.
     * @param buf    The destination buffer.
     * @param offset The starting offset into the buffer.
     * @param length The size of the buffer.
     * @return The updated value of offset, i.e. offset+length.
     * @throws IllegalArgumentException if the value (and trailer) will not fit in the buffer.
     */
    public static int formatCheckSumOctalBytes(final long value, final byte[] buf, final int offset, final int length) {
        int idx = length - 2; // for NUL and space
        formatUnsignedOctalString(value, buf, offset, idx);
        buf[offset + idx++] = 0; // Trailing null
        buf[offset + idx] = (byte) ' '; // Trailing space
        return offset + length;
    }

    private static void formatLongBinary(final long value, final byte[] buf, final int offset, final int length, final boolean negative) {
        final int bits = (length - 1) * 8;
        final long max = 1L << bits;
        long val = Math.abs(value); // Long.MIN_VALUE stays Long.MIN_VALUE
        if (val < 0 || val >= max) {
            throw new IllegalArgumentException("Value " + value + " is too large for " + length + " byte field.");
        }
        if (negative) {
            val ^= max - 1;
            val++;
            val |= 0xffL << bits;
        }
        for (int i = offset + length - 1; i >= offset; i--) {
            buf[i] = (byte) val;
            val >>= 8;
        }
    }

    /**
     * Writes an octal long integer into a buffer.
     *
     * Uses {@link #formatUnsignedOctalString} to format the value as an octal string with leading zeros. The converted number is followed by a space.
     *
     * @param value  The value to write as octal.
     * @param buf    The destinationbuffer.
     * @param offset The starting offset into the buffer.
     * @param length The length of the buffer.
     * @return The updated offset.
     * @throws IllegalArgumentException if the value (and trailer) will not fit in the buffer.
     */
    public static int formatLongOctalBytes(final long value, final byte[] buf, final int offset, final int length) {
        final int idx = length - 1; // For space
        formatUnsignedOctalString(value, buf, offset, idx);
        buf[offset + idx] = (byte) ' '; // Trailing space
        return offset + length;
    }

    /**
     * Writes a long integer into a buffer as an octal string if this will fit, or as a binary number otherwise.
     *
     * Uses {@link #formatUnsignedOctalString} to format the value as an octal string with leading zeros. The converted number is followed by a space.
     *
     * @param value  The value to write into the buffer.
     * @param buf    The destination buffer.
     * @param offset The starting offset into the buffer.
     * @param length The length of the buffer.
     * @return The updated offset.
     * @throws IllegalArgumentException if the value (and trailer) will not fit in the buffer.
     * @since 1.4
     */
    public static int formatLongOctalOrBinaryBytes(final long value, final byte[] buf, final int offset, final int length) {
        // Check whether we are dealing with UID/GID or SIZE field
        final long maxAsOctalChar = length == TarConstants.UIDLEN ? TarConstants.MAXID : TarConstants.MAXSIZE;
        final boolean negative = value < 0;
        if (!negative && value <= maxAsOctalChar) { // OK to store as octal chars
            return formatLongOctalBytes(value, buf, offset, length);
        }
        if (length < 9) {
            formatLongBinary(value, buf, offset, length, negative);
        } else {
            formatBigIntegerBinary(value, buf, offset, length, negative);
        }
        buf[offset] = (byte) (negative ? 0xff : 0x80);
        return offset + length;
    }

    /**
     * Copies a name into a buffer. Copies characters from the name into the buffer starting at the specified offset. If the buffer is longer than the name, the
     * buffer is filled with trailing NULs. If the name is longer than the buffer, the output is truncated.
     *
     * @param name   The header name from which to copy the characters.
     * @param buf    The buffer where the name is to be stored.
     * @param offset The starting offset into the buffer.
     * @param length The maximum number of header bytes to copy.
     * @return The updated offset, i.e. offset + length.
     */
    public static int formatNameBytes(final String name, final byte[] buf, final int offset, final int length) {
        try {
            return formatNameBytes(name, buf, offset, length, DEFAULT_ENCODING);
        } catch (final IOException ex) { // NOSONAR
            try {
                return formatNameBytes(name, buf, offset, length, FALLBACK_ENCODING);
            } catch (final IOException ex2) {
                // impossible
                throw new UncheckedIOException(ex2); // NOSONAR
            }
        }
    }

    /**
     * Copies a name into a buffer. Copies characters from the name into the buffer starting at the specified offset. If the buffer is longer than the name, the
     * buffer is filled with trailing NULs. If the name is longer than the buffer, the output is truncated.
     *
     * @param name     The header name from which to copy the characters.
     * @param buf      The buffer where the name is to be stored.
     * @param offset   The starting offset into the buffer.
     * @param length   The maximum number of header bytes to copy.
     * @param encoding name of the encoding to use for file names.
     * @return The updated offset, i.e. offset + length.
     * @throws IOException on error.
     * @since 1.4
     */
    public static int formatNameBytes(final String name, final byte[] buf, final int offset, final int length, final ZipEncoding encoding) throws IOException {
        int len = name.length();
        ByteBuffer b = encoding.encode(name);
        while (b.limit() > length && len > 0) {
            b = encoding.encode(name.substring(0, --len));
        }
        final int limit = b.limit() - b.position();
        System.arraycopy(b.array(), b.arrayOffset(), buf, offset, limit);
        // Pad any remaining output bytes with NUL
        Arrays.fill(buf, offset + limit, offset + length, (byte) 0);
        return offset + length;
    }

    /**
     * Writes an octal integer into a buffer.
     *
     * Uses {@link #formatUnsignedOctalString} to format the value as an octal string with leading zeros. The converted number is followed by space and NUL
     *
     * @param value  The value to write.
     * @param buf    The buffer to receive the output.
     * @param offset The starting offset into the buffer.
     * @param length The size of the output buffer.
     * @return The updated offset, i.e. offset+length.
     * @throws IllegalArgumentException if the value (and trailer) will not fit in the buffer.
     */
    public static int formatOctalBytes(final long value, final byte[] buf, final int offset, final int length) {
        int idx = length - 2; // For space and trailing null
        formatUnsignedOctalString(value, buf, offset, idx);
        buf[offset + idx++] = (byte) ' '; // Trailing space
        buf[offset + idx] = 0; // Trailing null
        return offset + length;
    }

    /**
     * Fills a buffer with unsigned octal number, padded with leading zeroes.
     *
     * @param value  number to convert to octal - treated as unsigned.
     * @param buffer destination buffer.
     * @param offset starting offset in buffer.
     * @param length length of buffer to fill.
     * @throws IllegalArgumentException if the value will not fit in the buffer.
     */
    public static void formatUnsignedOctalString(final long value, final byte[] buffer, final int offset, final int length) {
        int remaining = length;
        remaining--;
        if (value == 0) {
            buffer[offset + remaining--] = (byte) '0';
        } else {
            long val = value;
            for (; remaining >= 0 && val != 0; --remaining) {
                // CheckStyle:MagicNumber OFF
                buffer[offset + remaining] = (byte) ((byte) '0' + (byte) (val & 7));
                val = val >>> 3;
                // CheckStyle:MagicNumber ON
            }
            if (val != 0) {
                throw new IllegalArgumentException(value + "=" + Long.toOctalString(value) + " will not fit in octal number buffer of length " + length);
            }
        }
        for (; remaining >= 0; --remaining) { // leading zeros
            buffer[offset + remaining] = (byte) '0';
        }
        Arrays.fill(buffer, offset, offset + remaining + 1, (byte) '0');
    }

    /**
     * Processes a special tar record and updates the provided PAX global and per entry headers.
     * <p>
     *     This method reads the content of the special entry from the input stream and updates the relevant metadata structures.
     * </p>
     * <p>
     *     GNU long file and link names are translated to their equivalent PAX headers.
     * </p>
     *
     * @param input the input stream from which to read the special tar entry content.
     * @param encoding the encoding to use for reading names.
     * @param maxEntryNameLength the maximum allowed length for entry names.
     * @param entry the tar entry to handle.
     * @param paxHeaders the map to update with PAX headers.
     * @param sparseHeaders the list to update with sparse headers.
     * @param globalPaxHeaders the map to update with global PAX headers.
     * @param globalSparseHeaders the list to update with global sparse headers.
     * @throws IOException if an I/O error occurs while reading the entry.
     */
    static void handleSpecialTarRecord(final InputStream input, final ZipEncoding encoding, final int maxEntryNameLength, final TarArchiveEntry entry,
            final Map<String, String> paxHeaders, final List<TarArchiveStructSparse> sparseHeaders, final Map<String, String> globalPaxHeaders,
            final List<TarArchiveStructSparse> globalSparseHeaders) throws IOException {
        if (entry.isGNULongLinkEntry()) {
            // GNU long link entry: read and store the link path
            final String longLinkName = readLongName(input, encoding, maxEntryNameLength, entry);
            paxHeaders.put("linkpath", longLinkName);
        } else if (entry.isGNULongNameEntry()) {
            // GNU long name entry: read and store the file path
            final String longName = readLongName(input, encoding, maxEntryNameLength, entry);
            paxHeaders.put("path", longName);
        } else if (entry.isGlobalPaxHeader()) {
            // Global PAX header: clear and update global PAX and sparse headers
            globalSparseHeaders.clear();
            globalPaxHeaders.clear();
            globalPaxHeaders.putAll(parsePaxHeaders(input, globalPaxHeaders, entry.getSize(), maxEntryNameLength, globalSparseHeaders));
        } else if (entry.isPaxHeader()) {
            // PAX header: clear and update local PAX and sparse headers, parse GNU sparse headers if present
            sparseHeaders.clear();
            paxHeaders.clear();
            paxHeaders.putAll(parsePaxHeaders(input, globalPaxHeaders, entry.getSize(), maxEntryNameLength, sparseHeaders));
            if (paxHeaders.containsKey(TarGnuSparseKeys.MAP)) {
                sparseHeaders.addAll(parseFromPAX01SparseHeaders(paxHeaders.get(TarGnuSparseKeys.MAP)));
            }
        }
    }

    private static boolean isAsciiDigit(final int ch) {
        return ch >= '0' && ch <= '9';
    }

    static boolean isOctalDigit(final byte b) {
        return b >= '0' && b <= '7';
    }

    /**
     * Determines if the given tar entry is a special tar record.
     * <p>
     *     Special tar records are used to store metadata such as long file names, long link names, or PAX headers
     *     that apply to the entire archive or to the next file entry.
     * </p>
     *
     * @param entry the tar record to check.
     * @return {@code true} if the entry is a special tar record, {@code false} otherwise.
     */
    static boolean isSpecialTarRecord(final TarArchiveEntry entry) {
        return entry.isGNULongLinkEntry() || entry.isGNULongNameEntry() || entry.isGlobalPaxHeader() || entry.isPaxHeader();
    }

    private static long parseBinaryBigInteger(final byte[] buffer, final int offset, final int length, final boolean negative) {
        final byte[] remainder = new byte[length - 1];
        System.arraycopy(buffer, offset + 1, remainder, 0, length - 1);
        BigInteger val = new BigInteger(remainder);
        if (negative) {
            // 2's complement
            val = val.add(NEG_1_BIG_INT).not();
        }
        if (val.bitLength() > 63) {
            throw new IllegalArgumentException("At offset " + offset + ", " + length + " byte binary number exceeds maximum signed long value");
        }
        return negative ? -val.longValue() : val.longValue();
    }

    private static long parseBinaryLong(final byte[] buffer, final int offset, final int length, final boolean negative) {
        if (length >= 9) {
            throw new IllegalArgumentException("At offset " + offset + ", " + length + " byte binary number exceeds maximum signed long value");
        }
        long val = 0;
        for (int i = 1; i < length; i++) {
            val = (val << 8) + (buffer[offset + i] & 0xff);
        }
        if (negative) {
            // 2's complement
            val--;
            val ^= (long) Math.pow(2.0, (length - 1) * 8.0) - 1;
        }
        return negative ? -val : val;
    }

    /**
     * Parses a boolean byte from a buffer. Leading spaces and NUL are ignored. The buffer may contain trailing spaces or NULs.
     *
     * @param buffer The buffer from which to parse.
     * @param offset The offset into the buffer from which to parse.
     * @return The boolean value of the bytes.
     * @throws IllegalArgumentException if an invalid byte is detected.
     */
    public static boolean parseBoolean(final byte[] buffer, final int offset) {
        return buffer[offset] == 1;
    }

    /**
     * For PAX Format 0.1, the sparse headers are stored in a single variable : GNU.sparse.map GNU.sparse.map Map of non-null data chunks. It is a string
     * consisting of comma-separated values "offset,size[,offset-1,size-1...]"
     *
     * @param sparseMap the sparse map string consisting of comma-separated values "offset,size[,offset-1,size-1...]".
     * @return unmodifiable list of sparse headers parsed from sparse map.
     * @throws IOException Corrupted TAR archive.
     * @since 1.21
     */
    static List<TarArchiveStructSparse> parseFromPAX01SparseHeaders(final String sparseMap) throws IOException {
        final List<TarArchiveStructSparse> sparseHeaders = new ArrayList<>();
        final String[] sparseHeaderStrings = HEADER_STRINGS_PATTERN.split(sparseMap);
        if (sparseHeaderStrings.length % 2 == 1) {
            throw new ArchiveException("Corrupted TAR archive. Bad format in GNU.sparse.map PAX Header");
        }
        for (int i = 0; i < sparseHeaderStrings.length; i += 2) {
            final long sparseOffset = ParsingUtils.parseLongValue(sparseHeaderStrings[i]);
            if (sparseOffset < 0) {
                throw new ArchiveException("Corrupted TAR archive. Sparse struct offset contains negative value");
            }
            final long sparseNumbytes = ParsingUtils.parseLongValue(sparseHeaderStrings[i + 1]);
            if (sparseNumbytes < 0) {
                throw new ArchiveException("Corrupted TAR archive. Sparse struct numbytes contains negative value");
            }
            sparseHeaders.add(new TarArchiveStructSparse(sparseOffset, sparseNumbytes));
        }
        return Collections.unmodifiableList(sparseHeaders);
    }

    /**
     * Parses an entry name from a buffer. Parsing stops when a NUL is found or the buffer length is reached.
     *
     * @param buffer The buffer from which to parse.
     * @param offset The offset into the buffer from which to parse.
     * @param length The maximum number of bytes to parse.
     * @return The entry name.
     */
    public static String parseName(final byte[] buffer, final int offset, final int length) {
        try {
            return parseName(buffer, offset, length, DEFAULT_ENCODING);
        } catch (final IOException ex) { // NOSONAR
            try {
                return parseName(buffer, offset, length, FALLBACK_ENCODING);
            } catch (final IOException ex2) {
                // impossible
                throw new UncheckedIOException(ex2); // NOSONAR
            }
        }
    }

    /**
     * Parses an entry name from a buffer. Parsing stops when a NUL is found or the buffer length is reached.
     *
     * @param buffer   The buffer from which to parse.
     * @param offset   The offset into the buffer from which to parse.
     * @param length   The maximum number of bytes to parse.
     * @param encoding name of the encoding to use for file names.
     * @return The entry name.
     * @throws IOException on error.
     * @since 1.4
     */
    public static String parseName(final byte[] buffer, final int offset, final int length, final ZipEncoding encoding) throws IOException {
        int len = 0;
        for (int i = offset; len < length && buffer[i] != 0; i++) {
            len++;
        }
        if (len > 0) {
            final byte[] b = new byte[len];
            System.arraycopy(buffer, offset, b, 0, len);
            return encoding.decode(b);
        }
        return "";
    }

    /**
     * Parses an octal string from a buffer.
     *
     * <p>
     * Leading spaces are ignored. The buffer must contain a trailing space or NUL, and may contain an additional trailing space or NUL.
     * </p>
     *
     * <p>
     * The input buffer is allowed to contain all NULs, in which case the method returns 0L (this allows for missing fields).
     * </p>
     *
     * <p>
     * To work-around some tar implementations that insert a leading NUL this method returns 0 if it detects a leading NUL since Commons Compress 1.4.
     * </p>
     *
     * @param buffer The buffer from which to parse.
     * @param offset The offset into the buffer from which to parse.
     * @param length The maximum number of bytes to parse - must be at least 2 bytes.
     * @return The long value of the octal string.
     * @throws IllegalArgumentException if the trailing space/NUL is missing or if an invalid byte is detected.
     */
    public static long parseOctal(final byte[] buffer, final int offset, final int length) {
        return parseOctal(buffer, offset, length, "parseOctal()", false);
    }

    static long parseOctal(final byte[] buffer, final int offset, final int length, final String context, final boolean lenient) {
        long result = 0;
        int end = offset + length;
        int start = offset;
        if (length < 2) {
            throw new IllegalArgumentException(context + ": Length " + length + " must be at least 2");
        }
        if (buffer[start] == 0) {
            return 0L;
        }
        // Skip leading spaces
        while (start < end) {
            if (buffer[start] != ' ') {
                break;
            }
            start++;
        }
        // Trim all trailing NULs and spaces.
        // The ustar and POSIX tar specs require a trailing NUL or
        // space but some implementations use the extra digit for big
        // sizes/uids/gids ...
        byte trailer = buffer[end - 1];
        while (start < end && (trailer == 0 || trailer == ' ')) {
            end--;
            trailer = buffer[end - 1];
        }
        for (; start < end; start++) {
            final byte currentByte = buffer[start];
            if (!isOctalDigit(currentByte)) {
                if (currentByte == 0 && lenient) {
                    // When lenient, an early NUL ends the parsing (COMPRESS-707).
                    return result;
                }
                throw new IllegalArgumentException(context + ": " + exceptionMessage(buffer, offset, length, start, currentByte));
            }
            result = (result << 3) + (currentByte - '0'); // convert from ASCII
        }
        return result;
    }

    /**
     * Computes the value contained in a byte buffer. If the most significant bit of the first byte in the buffer is set, this bit is ignored and the rest of
     * the buffer is interpreted as a binary number. Otherwise, the buffer is interpreted as an octal number as per the parseOctal function above.
     *
     * @param buffer The buffer from which to parse.
     * @param offset The offset into the buffer from which to parse.
     * @param length The maximum number of bytes to parse.
     * @return The long value of the octal or binary string.
     * @throws IllegalArgumentException if the trailing space/NUL is missing or an invalid byte is detected in an octal number, or if a binary number would
     *                                  exceed the size of a signed long 64-bit integer.
     * @since 1.4
     */
    public static long parseOctalOrBinary(final byte[] buffer, final int offset, final int length) {
        if ((buffer[offset] & 0x80) == 0) {
            return parseOctal(buffer, offset, length, "parseOctalOrBinary()", false);
        }
        final boolean negative = buffer[offset] == (byte) 0xff;
        if (length < 9) {
            return parseBinaryLong(buffer, offset, length, negative);
        }
        return parseBinaryBigInteger(buffer, offset, length, negative);
    }

    /**
     * For PAX Format 1.X: The sparse map itself is stored in the file data block, preceding the actual file data. It consists of a series of decimal numbers
     * delimited by newlines. The map is padded with nulls to the nearest block boundary. The first number gives the number of entries in the map. Following are
     * map entries, each one consisting of two numbers giving the offset and size of the data block it describes.
     *
     * @param inputStream parsing source.
     * @param recordSize  The size the TAR header.
     * @return sparse headers.
     * @throws IOException if an I/O error occurs.
     */
    static List<TarArchiveStructSparse> parsePAX1XSparseHeaders(final InputStream inputStream, final int recordSize) throws IOException {
        // for 1.X PAX Headers
        final List<TarArchiveStructSparse> sparseHeaders = new ArrayList<>();
        long bytesRead = 0;
        long[] readResult = readLineOfNumberForPax1x(inputStream);
        long sparseHeadersCount = readResult[0];
        if (sparseHeadersCount < 0) {
            // overflow while reading number?
            throw new ArchiveException("Corrupted TAR archive: Negative value in sparse headers block.");
        }
        bytesRead += readResult[1];
        while (sparseHeadersCount-- > 0) {
            readResult = readLineOfNumberForPax1x(inputStream);
            final long sparseOffset = readResult[0];
            if (sparseOffset < 0) {
                throw new ArchiveException("Corrupted TAR archive: Sparse header block offset contains negative value.");
            }
            bytesRead += readResult[1];

            readResult = readLineOfNumberForPax1x(inputStream);
            final long sparseNumbytes = readResult[0];
            if (sparseNumbytes < 0) {
                throw new ArchiveException("Corrupted TAR archive: Sparse header block numbytes contains negative value.");
            }
            bytesRead += readResult[1];
            sparseHeaders.add(new TarArchiveStructSparse(sparseOffset, sparseNumbytes));
        }
        // skip the rest of this record data
        final long bytesToSkip = recordSize - bytesRead % recordSize;
        IOUtils.skip(inputStream, bytesToSkip);
        return sparseHeaders;
    }

    /**
     * For PAX Format 0.0, the sparse headers(GNU.sparse.offset and GNU.sparse.numbytes) may appear multi times, and they look like:
     *
     * <pre>
     * GNU.sparse.size=size
     * GNU.sparse.numblocks=numblocks
     * repeat numblocks times
     *   GNU.sparse.offset=offset
     *   GNU.sparse.numbytes=numbytes
     * end repeat
     * </pre>
     * <p>
<<<<<<< HEAD
     * For PAX Format 0.1, the sparse headers are stored in a single variable: GNU.sparse.map
     * </p>
     * <p>
     * <em>GNU.sparse.map</em>: Map of non-null data chunks. It is a string consisting of comma-separated values "offset,size[,offset-1,size-1...]"
     * </p>
     *
     * @param inputStream      input stream to read keys and values.
     * @param sparseHeaders    used in PAX Format 0.0 &amp; 0.1, as it may appear multiple times, the sparse headers need to be stored in an array, not a map.
     * @param globalPaxHeaders global PAX headers of the tar archive.
     * @return map of PAX headers values found inside the current (local or global) PAX headers tar entry.
     * @throws IOException if an I/O error occurs.
     * @deprecated use the four-arg version instead.
     */
    @Deprecated
    protected static Map<String, String> parsePaxHeaders(final InputStream inputStream, final List<TarArchiveStructSparse> sparseHeaders,
            final Map<String, String> globalPaxHeaders) throws IOException {
        return parsePaxHeaders(inputStream, globalPaxHeaders, -1, Short.MAX_VALUE, sparseHeaders);
    }

    /**
     * For PAX Format 0.0, the sparse headers(GNU.sparse.offset and GNU.sparse.numbytes) may appear multi times, and they look like:
     *
     * <pre>
     * GNU.sparse.size=size
     * GNU.sparse.numblocks=numblocks
     * repeat numblocks times
     *   GNU.sparse.offset=offset
     *   GNU.sparse.numbytes=numbytes
     * end repeat
     * </pre>
     * <p>
=======
>>>>>>> 01f422e1
     * For PAX Format 0.1, the sparse headers are stored in a single variable : GNU.sparse.map
     * </p>
     * <p>
     * <em>GNU.sparse.map</em>: Map of non-null data chunks. It is a string consisting of comma-separated values "offset,size[,offset-1,size-1...]"
     * </p>
     *
     * @param inputStream      input stream to read keys and values
     * @param sparseHeaders    used in PAX Format 0.0, as it may appear multiple times, the sparse headers need to be stored in an array, not a map
     * @param globalPaxHeaders global PAX headers of the tar archive
     * @param headerSize       total size of the PAX header
     * @return map of PAX headers values found inside the current (local or global) PAX headers tar entry.
     * @throws IOException if an I/O error occurs.
     * @since 1.21
     */
<<<<<<< HEAD
    protected static Map<String, String> parsePaxHeaders(final InputStream inputStream, final List<TarArchiveStructSparse> sparseHeaders,
            final Map<String, String> globalPaxHeaders, final long headerSize) throws IOException {
        return parsePaxHeaders(inputStream, globalPaxHeaders, headerSize, Short.MAX_VALUE, sparseHeaders);
    }

    /**
     * Parses and processes the contents of a PAX header block.
     *
     * <p>This method reads key–value pairs from the given input stream, applies
     * them to the provided global PAX headers, and performs additional handling:</p>
     *
     * <ul>
     *   <li>Validates that entry path lengths do not exceed the specified maximum.</li>
     *   <li>Extracts GNU sparse headers (format 0.0) if present, adding them to the
     *       {@code sparseHeaders} list. These headers may occur multiple times and
     *       do not follow the key–value format of standard PAX entries.</li>
     * </ul>
     *
     * @param inputStream        The input stream providing PAX header data
     * @param globalPaxHeaders   The global PAX headers of the tar archive
     * @param headerSize         The total size of the PAX header block; ignored if negative
     * @param maxEntryPathLength The maximum permitted length for entry paths
     * @param sparseHeaders      Output list to collect any GNU sparse 0.0 headers found
     * @return A map of PAX headers merged with the supplied global headers
     * @throws EOFException          If the stream ends unexpectedly
     * @throws MemoryLimitException  If the headers exceed memory limits
     * @throws ArchiveException      If a header is malformed or contains invalid data
     * @throws IOException           If an I/O error occurs while reading
     */
    private static Map<String, String> parsePaxHeaders(final InputStream inputStream, final Map<String, String> globalPaxHeaders, final long headerSize,
            final int maxEntryPathLength, final List<? super TarArchiveStructSparse> sparseHeaders) throws IOException {
        // Check if there is enough memory to store the headers
        MemoryLimitException.checkBytes(headerSize, Long.MAX_VALUE);
=======
    static Map<String, String> parsePaxHeaders(
            final InputStream inputStream,
            final List<TarArchiveStructSparse> sparseHeaders,
            final Map<String, String> globalPaxHeaders,
            final long headerSize)
            throws IOException {
>>>>>>> 01f422e1
        final Map<String, String> headers = new HashMap<>(globalPaxHeaders);
        Long offset = null;
        // Format is "length keyword=value\n";
        int totalRead = 0;
        while (true) { // get length
            int ch;
            int len = 0;
            int read = 0;
            while ((ch = inputStream.read()) != -1) {
                read++;
                totalRead++;
                if (ch == '\n') { // blank line in header
                    break;
                }
                if (ch == ' ') { // End of length string
                    // Get keyword
                    final ByteArrayOutputStream coll = new ByteArrayOutputStream();
                    while ((ch = inputStream.read()) != -1) {
                        read++;
                        totalRead++;
                        if (totalRead < 0 || totalRead >= headerSize) {
                            break;
                        }
                        if (ch == '=') { // end of keyword
                            final String keyword = coll.toString(StandardCharsets.UTF_8);
                            // Get rest of entry
                            final int restLen = len - read;

                            // Validate entry length
                            // 1. Ignore empty keywords
                            if (restLen <= 1) { // only NL
                                headers.remove(keyword);
<<<<<<< HEAD
                            // 2. Entry length exceeds header size
                            } else if (headerSize >= 0 && restLen > headerSize - totalRead) {
=======
                            } else if (restLen > headerSize - totalRead) {
>>>>>>> 01f422e1
                                throw new ArchiveException("PAX header value size %,d exceeds size of header record.", restLen);
                            } else {
                                // 3. Entry length exceeds configurable file and link name limits
                                if (TarArchiveEntry.PAX_NAME_KEY.equals(keyword) || TarArchiveEntry.PAX_LINK_NAME_KEY.equals(keyword)) {
                                    ArchiveUtils.checkEntryNameLength(restLen - 1, maxEntryPathLength, "TAR");
                                }
                                final byte[] rest = IOUtils.readRange(inputStream, restLen);
                                final int got = rest.length;
                                if (got != restLen) {
                                    throw new EOFException(String.format("Failed to read PAX header: Expected %,d bytes, read %,d.", restLen, got));
                                }
                                totalRead += restLen;
                                // Drop trailing NL
                                if (rest[restLen - 1] != '\n') {
                                    throw new ArchiveException("Failed to read PAX header: Value should end with a newline.");
                                }
                                final String value = new String(rest, 0, restLen - 1, StandardCharsets.UTF_8);
                                headers.put(keyword, value);
                                // for 0.0 PAX Headers
                                if (keyword.equals(TarGnuSparseKeys.OFFSET)) {
                                    if (offset != null) {
                                        // previous GNU.sparse.offset header but no numBytes
                                        sparseHeaders.add(new TarArchiveStructSparse(offset, 0));
                                    }
                                    try {
                                        offset = ParsingUtils.parseLongValue(value);
                                    } catch (final IOException ex) {
                                        throw new ArchiveException(
                                                "Failed to read PAX header: Offset %s contains a non-numeric value.",
                                                TarGnuSparseKeys.OFFSET);
                                    }
                                    if (offset < 0) {
                                        throw new ArchiveException("Failed to read PAX header: Offset %s contains negative value.", TarGnuSparseKeys.OFFSET);
                                    }
                                }
                                // for 0.0 PAX Headers
                                if (keyword.equals(TarGnuSparseKeys.NUMBYTES)) {
                                    if (offset == null) {
                                        throw new ArchiveException("Failed to read PAX header: %s is expected before GNU.sparse.numbytes shows up.",
                                                TarGnuSparseKeys.OFFSET);
                                    }
                                    final long numbytes;
                                    try {
                                        numbytes = ParsingUtils.parseLongValue(value);
                                    } catch (final IOException ex) {
                                        throw new ArchiveException(
                                                "Failed to read PAX header: Numbytes %s contains a non-numeric value.",
                                                TarGnuSparseKeys.NUMBYTES);
                                    }
                                    if (numbytes < 0) {
                                        throw new ArchiveException("Failed to read PAX header: %s contains negative value.", TarGnuSparseKeys.NUMBYTES);
                                    }
                                    sparseHeaders.add(new TarArchiveStructSparse(offset, numbytes));
                                    offset = null;
                                }
                            }
                            break;
                        }
                        coll.write((byte) ch);
                    }
                    break; // Processed single header
                }
                // COMPRESS-530 : throw if we encounter a non-number while reading length
                if (!isAsciiDigit(ch)) {
                    throw new ArchiveException("Failed to read PAX header: Encountered a non-number while reading length.");
                }
                len *= 10;
                len += ch - '0';
            }
            if (ch == -1) { // EOF
                break;
            }
        }
        if (offset != null) {
            // offset but no numBytes
            sparseHeaders.add(new TarArchiveStructSparse(offset, 0));
        }
        return headers;
    }

    /**
     * Parses the content of a PAX 1.0 sparse block.
     *
     * @param buffer The buffer from which to parse.
     * @param offset The offset into the buffer from which to parse.
     * @return a parsed sparse struct.
     * @since 1.20
     */
    public static TarArchiveStructSparse parseSparse(final byte[] buffer, final int offset) {
        final long sparseOffset = parseOctalOrBinary(buffer, offset, TarConstants.SPARSE_OFFSET_LEN);
        final long sparseNumbytes = parseOctalOrBinary(buffer, offset + TarConstants.SPARSE_OFFSET_LEN, TarConstants.SPARSE_NUMBYTES_LEN);
        return new TarArchiveStructSparse(sparseOffset, sparseNumbytes);
    }

    /**
     * For 1.x PAX Format, the sparse headers are stored in the file data block, preceding the actual file data. It consists of a series of decimal numbers
     * delimited by newlines.
     *
     * @param inputStream the input stream of the tar file.
     * @return the decimal number delimited by '\n', and the bytes read from input stream.
     * @throws IOException if an I/O error occurs.
     */
    private static long[] readLineOfNumberForPax1x(final InputStream inputStream) throws IOException {
        int number;
        long result = 0;
        long bytesRead = 0;
        while ((number = inputStream.read()) != '\n') {
            bytesRead += 1;
            if (number == -1) {
                throw new ArchiveException("Unexpected EOF when reading parse information of 1.X PAX format.");
            }
            if (!isAsciiDigit(number)) {
                throw new ArchiveException("Corrupted TAR archive: Non-numeric value in sparse headers block.");
            }
            result = result * 10 + (number - '0');
        }
        bytesRead += 1;
        return new long[] { result, bytesRead };
    }

    /**
     * Reads a long name (file or link name) from the input stream for a special tar record.
     *
     * @param input the input stream from which to read the long name.
     * @param encoding the encoding to use for reading the name.
     * @param entry the tar entry containing the long name.
     * @return the decoded long name, with trailing NULs removed.
     * @throws IOException if an I/O error occurs or the entry is truncated.
     * @throws ArchiveException if the entry size is invalid.
     */
    static String readLongName(final InputStream input, final ZipEncoding encoding, final int maxEntryNameLength,
            final TarArchiveEntry entry) throws IOException {
        final int declaredLength = ArchiveUtils.checkEntryNameLength(entry.getSize(), maxEntryNameLength, "TAR");
        final byte[] name = IOUtils.readRange(input, declaredLength);
        int actualLength = name.length;
        if (actualLength != declaredLength) {
            throw new EOFException(String.format("Truncated long name entry: expected %,d bytes, read %,d bytes.", declaredLength, actualLength));
        }
        while (actualLength > 0 && name[actualLength - 1] == 0) {
            actualLength--;
        }
        return encoding.decode(Arrays.copyOf(name, actualLength));
    }

    /**
     * @since 1.21
     */
    static List<TarArchiveStructSparse> readSparseStructs(final byte[] buffer, final int offset, final int entries) throws IOException {
        final List<TarArchiveStructSparse> sparseHeaders = new ArrayList<>();
        for (int i = 0; i < entries; i++) {
            try {
                final TarArchiveStructSparse sparseHeader = parseSparse(buffer,
                        offset + i * (TarConstants.SPARSE_OFFSET_LEN + TarConstants.SPARSE_NUMBYTES_LEN));
                if (sparseHeader.getOffset() < 0) {
                    throw new ArchiveException("Corrupted TAR archive: Sparse entry with negative offset.");
                }
                if (sparseHeader.getNumbytes() < 0) {
                    throw new ArchiveException("Corrupted TAR archive: sparse entry with negative numbytes.");
                }
                sparseHeaders.add(sparseHeader);
            } catch (final IllegalArgumentException e) {
                // thrown internally by parseOctalOrBinary
                throw new ArchiveException("Corrupted TAR archive: Sparse entry is invalid.", (Throwable) e);
            }
        }
        return Collections.unmodifiableList(sparseHeaders);
    }

    /**
     * Verifies the checksum in the <a href="https://en.wikipedia.org/wiki/Tar_(computing)#File_header">TAR header</a>: <blockquote>The checksum is calculated
     * by taking the sum of the unsigned byte values of the header block with the eight checksum bytes taken to be ASCII spaces (decimal value 32). It is stored
     * as a six digit octal number with leading zeroes followed by a NUL and then a space. Various implementations do not adhere to this format. For better
     * compatibility, ignore leading and trailing whitespace, and get the first six digits. In addition, some historic tar implementations treated bytes as
     * signed. Implementations typically calculate the checksum both ways, and treat it as good if either the signed or unsigned sum matches the included
     * checksum.</blockquote>
     * <p>
     * The return value of this method should be treated as a best-effort heuristic rather than an absolute and final truth. The checksum verification logic may
     * well evolve over time as more special cases are encountered.
     * </p>
     *
     * @param header tar header.
     * @return whether the checksum is reasonably good.
     * @see <a href="https://en.wikipedia.org/wiki/Tar_(computing)#File_header">TAR header</a>
     * @see <a href="https://issues.apache.org/jira/browse/COMPRESS-191">COMPRESS-191</a>
     * @since 1.5
     */
    public static boolean verifyCheckSum(final byte[] header) {
        return verifyCheckSum(header, false);
    }

    /**
     * Verifies the checksum in the <a href="https://en.wikipedia.org/wiki/Tar_(computing)#File_header">TAR header</a>: <blockquote>The checksum is calculated
     * by taking the sum of the unsigned byte values of the header block with the eight checksum bytes taken to be ASCII spaces (decimal value 32). It is stored
     * as a six digit octal number with leading zeroes followed by a NUL and then a space. Various implementations do not adhere to this format. For better
     * compatibility, ignore leading and trailing whitespace, and get the first six digits. In addition, some historic tar implementations treated bytes as
     * signed. Implementations typically calculate the checksum both ways, and treat it as good if either the signed or unsigned sum matches the included
     * checksum.</blockquote>
     * <p>
     * The return value of this method should be treated as a best-effort heuristic rather than an absolute and final truth. The checksum verification logic may
     * well evolve over time as more special cases are encountered.
     * </p>
     *
     * @param header tar header.
     * @param lenient Whether to allow out-of-spec formatting.
     * @return whether the checksum is reasonably good
     * @see <a href="https://en.wikipedia.org/wiki/Tar_(computing)#File_header">TAR header</a>
     * @see <a href="https://issues.apache.org/jira/browse/COMPRESS-191">COMPRESS-191</a>
     * @see <a href="https://issues.apache.org/jira/browse/COMPRESS-707">COMPRESS-707</a>
     */
    static boolean verifyCheckSum(final byte[] header, final boolean lenient) {
        final long storedSum = parseOctal(header, TarConstants.CHKSUM_OFFSET, TarConstants.CHKSUMLEN, "verifyCheckSum()", lenient);
        long unsignedSum = 0;
        long signedSum = 0;
        for (int i = 0; i < header.length; i++) {
            byte b = header[i];
            if (TarConstants.CHKSUM_OFFSET <= i && i < TarConstants.CHKSUM_OFFSET + TarConstants.CHKSUMLEN) {
                b = ' ';
            }
            unsignedSum += 0xff & b;
            signedSum += b;
        }
        return storedSum == unsignedSum || storedSum == signedSum;
    }

    /** No instances needed. */
    private TarUtils() {
    }
}<|MERGE_RESOLUTION|>--- conflicted
+++ resolved
@@ -657,71 +657,6 @@
         return sparseHeaders;
     }
 
-    /**
-     * For PAX Format 0.0, the sparse headers(GNU.sparse.offset and GNU.sparse.numbytes) may appear multi times, and they look like:
-     *
-     * <pre>
-     * GNU.sparse.size=size
-     * GNU.sparse.numblocks=numblocks
-     * repeat numblocks times
-     *   GNU.sparse.offset=offset
-     *   GNU.sparse.numbytes=numbytes
-     * end repeat
-     * </pre>
-     * <p>
-<<<<<<< HEAD
-     * For PAX Format 0.1, the sparse headers are stored in a single variable: GNU.sparse.map
-     * </p>
-     * <p>
-     * <em>GNU.sparse.map</em>: Map of non-null data chunks. It is a string consisting of comma-separated values "offset,size[,offset-1,size-1...]"
-     * </p>
-     *
-     * @param inputStream      input stream to read keys and values.
-     * @param sparseHeaders    used in PAX Format 0.0 &amp; 0.1, as it may appear multiple times, the sparse headers need to be stored in an array, not a map.
-     * @param globalPaxHeaders global PAX headers of the tar archive.
-     * @return map of PAX headers values found inside the current (local or global) PAX headers tar entry.
-     * @throws IOException if an I/O error occurs.
-     * @deprecated use the four-arg version instead.
-     */
-    @Deprecated
-    protected static Map<String, String> parsePaxHeaders(final InputStream inputStream, final List<TarArchiveStructSparse> sparseHeaders,
-            final Map<String, String> globalPaxHeaders) throws IOException {
-        return parsePaxHeaders(inputStream, globalPaxHeaders, -1, Short.MAX_VALUE, sparseHeaders);
-    }
-
-    /**
-     * For PAX Format 0.0, the sparse headers(GNU.sparse.offset and GNU.sparse.numbytes) may appear multi times, and they look like:
-     *
-     * <pre>
-     * GNU.sparse.size=size
-     * GNU.sparse.numblocks=numblocks
-     * repeat numblocks times
-     *   GNU.sparse.offset=offset
-     *   GNU.sparse.numbytes=numbytes
-     * end repeat
-     * </pre>
-     * <p>
-=======
->>>>>>> 01f422e1
-     * For PAX Format 0.1, the sparse headers are stored in a single variable : GNU.sparse.map
-     * </p>
-     * <p>
-     * <em>GNU.sparse.map</em>: Map of non-null data chunks. It is a string consisting of comma-separated values "offset,size[,offset-1,size-1...]"
-     * </p>
-     *
-     * @param inputStream      input stream to read keys and values
-     * @param sparseHeaders    used in PAX Format 0.0, as it may appear multiple times, the sparse headers need to be stored in an array, not a map
-     * @param globalPaxHeaders global PAX headers of the tar archive
-     * @param headerSize       total size of the PAX header
-     * @return map of PAX headers values found inside the current (local or global) PAX headers tar entry.
-     * @throws IOException if an I/O error occurs.
-     * @since 1.21
-     */
-<<<<<<< HEAD
-    protected static Map<String, String> parsePaxHeaders(final InputStream inputStream, final List<TarArchiveStructSparse> sparseHeaders,
-            final Map<String, String> globalPaxHeaders, final long headerSize) throws IOException {
-        return parsePaxHeaders(inputStream, globalPaxHeaders, headerSize, Short.MAX_VALUE, sparseHeaders);
-    }
 
     /**
      * Parses and processes the contents of a PAX header block.
@@ -747,18 +682,10 @@
      * @throws ArchiveException      If a header is malformed or contains invalid data
      * @throws IOException           If an I/O error occurs while reading
      */
-    private static Map<String, String> parsePaxHeaders(final InputStream inputStream, final Map<String, String> globalPaxHeaders, final long headerSize,
+    static Map<String, String> parsePaxHeaders(final InputStream inputStream, final Map<String, String> globalPaxHeaders, final long headerSize,
             final int maxEntryPathLength, final List<? super TarArchiveStructSparse> sparseHeaders) throws IOException {
         // Check if there is enough memory to store the headers
         MemoryLimitException.checkBytes(headerSize, Long.MAX_VALUE);
-=======
-    static Map<String, String> parsePaxHeaders(
-            final InputStream inputStream,
-            final List<TarArchiveStructSparse> sparseHeaders,
-            final Map<String, String> globalPaxHeaders,
-            final long headerSize)
-            throws IOException {
->>>>>>> 01f422e1
         final Map<String, String> headers = new HashMap<>(globalPaxHeaders);
         Long offset = null;
         // Format is "length keyword=value\n";
@@ -791,12 +718,8 @@
                             // 1. Ignore empty keywords
                             if (restLen <= 1) { // only NL
                                 headers.remove(keyword);
-<<<<<<< HEAD
                             // 2. Entry length exceeds header size
                             } else if (headerSize >= 0 && restLen > headerSize - totalRead) {
-=======
-                            } else if (restLen > headerSize - totalRead) {
->>>>>>> 01f422e1
                                 throw new ArchiveException("PAX header value size %,d exceeds size of header record.", restLen);
                             } else {
                                 // 3. Entry length exceeds configurable file and link name limits
