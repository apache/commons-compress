/*
 *  Licensed to the Apache Software Foundation (ASF) under one or more
 *  contributor license agreements.  See the NOTICE file distributed with
 *  this work for additional information regarding copyright ownership.
 *  The ASF licenses this file to You under the Apache License, Version 2.0
 *  (the "License"); you may not use this file except in compliance with
 *  the License.  You may obtain a copy of the License at
 *
 *      http://www.apache.org/licenses/LICENSE-2.0
 *
 *  Unless required by applicable law or agreed to in writing, software
 *  distributed under the License is distributed on an "AS IS" BASIS,
 *  WITHOUT WARRANTIES OR CONDITIONS OF ANY KIND, either express or implied.
 *  See the License for the specific language governing permissions and
 *  limitations under the License.
 */

package org.apache.commons.compress.archivers.ar;

import static org.hamcrest.CoreMatchers.equalTo;
import static org.hamcrest.CoreMatchers.not;
import static org.hamcrest.CoreMatchers.nullValue;
import static org.hamcrest.MatcherAssert.assertThat;
import static org.junit.jupiter.api.Assertions.assertEquals;
import static org.junit.jupiter.api.Assertions.assertNull;
import static org.junit.jupiter.api.Assertions.assertThrows;

import java.io.BufferedInputStream;
import java.io.ByteArrayInputStream;
import java.io.IOException;
import java.io.InputStream;

import org.apache.commons.compress.AbstractTest;
import org.apache.commons.compress.archivers.ArchiveEntry;
import org.apache.commons.compress.utils.ArchiveUtils;
import org.apache.commons.compress.utils.IOUtils;
import org.junit.jupiter.api.Test;

public class ArArchiveInputStreamTest extends AbstractTest {

    private void checkLongNameEntry(final String archive) throws Exception {
        try (final InputStream fis = newInputStream(archive);
             final ArArchiveInputStream s = new ArArchiveInputStream(new BufferedInputStream(fis))) {
            ArchiveEntry e = s.getNextEntry();
            assertEquals("this_is_a_long_file_name.txt", e.getName());
            assertEquals(14, e.getSize());
            final byte[] hello = new byte[14];
            s.read(hello);
            assertEquals("Hello, world!\n", ArchiveUtils.toAsciiString(hello));
            e = s.getNextEntry();
            assertEquals("this_is_a_long_file_name_as_well.txt", e.getName());
            assertEquals(4, e.getSize());
            final byte[] bye = new byte[4];
            s.read(bye);
            assertEquals("Bye\n", ArchiveUtils.toAsciiString(bye));
            assertNull(s.getNextEntry());
        }
    }

    @Test
    public void testCantReadAfterClose() throws Exception {
        try (InputStream in = newInputStream("bla.ar");
             ArArchiveInputStream archive = new ArArchiveInputStream(in)) {
            archive.close();
            assertThrows(IllegalStateException.class, () -> archive.read());
        }
    }

    @Test
    public void testCantReadWithoutOpeningAnEntry() throws Exception {
        try (InputStream in = newInputStream("bla.ar");
             ArArchiveInputStream archive = new ArArchiveInputStream(in)) {
            assertThrows(IllegalStateException.class, () -> archive.read());
        }
    }

    @Test
    public void testMultiByteReadConsistentlyReturnsMinusOneAtEof() throws Exception {
        final byte[] buf = new byte[2];
        try (InputStream in = newInputStream("bla.ar");
             ArArchiveInputStream archive = new ArArchiveInputStream(in)) {
            final ArchiveEntry e = archive.getNextEntry();
            IOUtils.toByteArray(archive);
            assertEquals(-1, archive.read(buf));
            assertEquals(-1, archive.read(buf));
        }
    }

    @Test
    public void testReadLongNamesBSD() throws Exception {
        checkLongNameEntry("longfile_bsd.ar");
    }

    @Test
    public void testReadLongNamesGNU() throws Exception {
        checkLongNameEntry("longfile_gnu.ar");
    }

    @Test
    public void testSimpleInputStream() throws IOException {
        try (final InputStream fileInputStream = newInputStream("bla.ar")) {

            // This default implementation of InputStream.available() always returns zero,
            // and there are many streams in practice where the total length of the stream is not known.

            final InputStream simpleInputStream = new InputStream() {
                @Override
                public int read() throws IOException {
                    return fileInputStream.read();
                }
            };

            try (ArArchiveInputStream archiveInputStream = new ArArchiveInputStream(simpleInputStream)) {
                final ArArchiveEntry entry1 = archiveInputStream.getNextArEntry();
                assertThat(entry1, not(nullValue()));
                assertThat(entry1.getName(), equalTo("test1.xml"));
                assertThat(entry1.getLength(), equalTo(610L));

                final ArArchiveEntry entry2 = archiveInputStream.getNextArEntry();
                assertThat(entry2.getName(), equalTo("test2.xml"));
                assertThat(entry2.getLength(), equalTo(82L));

                assertThat(archiveInputStream.getNextArEntry(), nullValue());
            }
        }
    }

    @Test
    public void testSingleByteReadConsistentlyReturnsMinusOneAtEof() throws Exception {
        try (InputStream in = newInputStream("bla.ar");
             ArArchiveInputStream archive = new ArArchiveInputStream(in)) {
            final ArchiveEntry e = archive.getNextEntry();
            IOUtils.toByteArray(archive);
            assertEquals(-1, archive.read());
            assertEquals(-1, archive.read());
        }
    }
<<<<<<< HEAD

    @Test
    public void testReadLongNamesBSD() throws Exception {
        checkLongNameEntry("longfile_bsd.ar");
    }

    @Test
    public void testReadLongNamesGNU() throws Exception {
        checkLongNameEntry("longfile_gnu.ar");
    }

    @Test
    public void testInvalidEntryAttributesGnu() throws Exception {
        try (InputStream in = newInputStream("longfile_gnu.ar")) {
            String content = new String(IOUtils.toByteArray(in));

            // Test group ID parsing with a fractional number when int is expected
            String value1 = content.replaceFirst("1000  1000", "1000  1.23");
            try (ArArchiveInputStream archive = new ArArchiveInputStream(new ByteArrayInputStream(value1.getBytes()))) {
                assertThrows(IOException.class, archive::getNextEntry);
            }

            // Test user ID parsing with scientific notation when int is expected
            String value2 = content.replaceFirst("1000  1000", "9e99  1000");
            try (ArArchiveInputStream archive = new ArArchiveInputStream(new ByteArrayInputStream(value2.getBytes()))) {
                assertThrows(IOException.class, archive::getNextEntry);
            }

            // Test length parsing with a fractional number when int is expected
            String value3 = content.replaceFirst("14  ", "1.23");
            try (ArArchiveInputStream archive = new ArArchiveInputStream(new ByteArrayInputStream(value3.getBytes()))) {
                assertThrows(IOException.class, archive::getNextEntry);
            }

            // Test last modified field parsing with scientific notation when long is expected
            String value4 = content.replaceFirst("1454693980", "9e99999999");
            try (ArArchiveInputStream archive = new ArArchiveInputStream(new ByteArrayInputStream(value4.getBytes()))) {
                assertThrows(IOException.class, archive::getNextEntry);
            }

            // Test GNU string table length parsing with fractional number when long is expected
            String value5 = content.replaceFirst("68  ", "1.23");
            try (ArArchiveInputStream archive = new ArArchiveInputStream(new ByteArrayInputStream(value5.getBytes()))) {
                assertThrows(IOException.class, archive::getNextEntry);
            }

            // Test GNU long name length parsing with a long number when int is expected
            String value6 = content.replaceFirst("/0 {9}", "/9999999999");
            try (ArArchiveInputStream archive = new ArArchiveInputStream(new ByteArrayInputStream(value6.getBytes()))) {
                assertThrows(IOException.class, archive::getNextEntry);
            }
        }
    }

    @Test
    public void testInvalidEntryAttributesBsd() throws Exception {
        try (InputStream in = newInputStream("longfile_bsd.ar")) {
            String content = new String(IOUtils.toByteArray(in));

            // Test length parsing with a large number
            String value1 = content.replaceFirst("/28 {9}", "/21454694016");
            try (ArArchiveInputStream archive = new ArArchiveInputStream(new ByteArrayInputStream(value1.getBytes()))) {
                assertThrows(IOException.class, archive::getNextEntry);
            }
        }
    }

    @Test
    public void testInvalidExtendedNames() throws Exception {
        try (InputStream in = newInputStream("longfile_gnu.ar")) {
            String content = new String(IOUtils.toByteArray(in));

            // Test extended name parsing with smaller value
            String value1 = content.replaceFirst("/30", "/29");
            try (ArArchiveInputStream archive = new ArArchiveInputStream(new ByteArrayInputStream(value1.getBytes()))) {
                archive.getNextArEntry();
                assertThrows(IOException.class, archive::getNextEntry);
            }

            // Test GNU string table parsing with negative length
            String value2 = content.replaceFirst("68", "-8");
            try (ArArchiveInputStream archive = new ArArchiveInputStream(new ByteArrayInputStream(value2.getBytes()))) {
                assertThrows(IOException.class, archive::getNextEntry);
            }

            // Test offset parsing with nulls in extended name field
            String value3 = content.replaceFirst("this_is_a_long_file_name\\.", "\0his_is_a_long_file_name.");
            try (ArArchiveInputStream archive = new ArArchiveInputStream(new ByteArrayInputStream(value3.getBytes()))) {
                assertThrows(IOException.class, archive::getNextEntry);
            }
       }
    }
=======
>>>>>>> 4026992a
}<|MERGE_RESOLUTION|>--- conflicted
+++ resolved
@@ -135,17 +135,6 @@
             assertEquals(-1, archive.read());
         }
     }
-<<<<<<< HEAD
-
-    @Test
-    public void testReadLongNamesBSD() throws Exception {
-        checkLongNameEntry("longfile_bsd.ar");
-    }
-
-    @Test
-    public void testReadLongNamesGNU() throws Exception {
-        checkLongNameEntry("longfile_gnu.ar");
-    }
 
     @Test
     public void testInvalidEntryAttributesGnu() throws Exception {
@@ -228,6 +217,4 @@
             }
        }
     }
-=======
->>>>>>> 4026992a
 }