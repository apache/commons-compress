/*
 * Licensed to the Apache Software Foundation (ASF) under one
 * or more contributor license agreements.  See the NOTICE file
 * distributed with this work for additional information
 * regarding copyright ownership.  The ASF licenses this file
 * to you under the Apache License, Version 2.0 (the
 * "License"); you may not use this file except in compliance
 * with the License.  You may obtain a copy of the License at
 *
 *   https://www.apache.org/licenses/LICENSE-2.0
 *
 * Unless required by applicable law or agreed to in writing,
 * software distributed under the License is distributed on an
 * "AS IS" BASIS, WITHOUT WARRANTIES OR CONDITIONS OF ANY
 * KIND, either express or implied.  See the License for the
 * specific language governing permissions and limitations
 * under the License.
 */
package org.apache.commons.compress.archivers.tar;

import static org.junit.jupiter.api.Assertions.assertEquals;
import static org.junit.jupiter.api.Assertions.assertFalse;
import static org.junit.jupiter.api.Assertions.assertThrows;
import static org.junit.jupiter.api.Assertions.assertTrue;
import static org.junit.jupiter.api.Assertions.fail;

import java.io.BufferedOutputStream;
import java.io.ByteArrayOutputStream;
import java.io.EOFException;
import java.io.File;
import java.io.IOException;
import java.io.InputStream;
import java.io.OutputStream;
import java.nio.ByteBuffer;
import java.nio.channels.SeekableByteChannel;
import java.nio.charset.Charset;
import java.nio.charset.StandardCharsets;
import java.nio.file.Files;
import java.nio.file.Path;
import java.util.Calendar;
import java.util.Date;
import java.util.List;
import java.util.zip.GZIPInputStream;

import org.apache.commons.compress.archivers.AbstractArchiveFileTest;
import org.apache.commons.compress.archivers.ArchiveException;
import org.apache.commons.io.IOUtils;
import org.apache.commons.lang3.StringUtils;
import org.apache.commons.lang3.time.TimeZones;
import org.junit.jupiter.api.Test;

class TarFileTest extends AbstractArchiveFileTest<TarArchiveEntry> {

    private void datePriorToEpoch(final String archive) throws Exception {
        try (TarFile tarFile = TarFile.builder().setURI(getURI(archive)).get()) {
            final TarArchiveEntry entry = tarFile.getEntries().get(0);
            assertEquals("foo", entry.getName());
            assertEquals(TarConstants.LF_NORMAL, entry.getLinkFlag());
            final Calendar cal = Calendar.getInstance(TimeZones.GMT);
            cal.set(1969, 11, 31, 23, 59, 59);
            cal.set(Calendar.MILLISECOND, 0);
            assertEquals(cal.getTime(), entry.getLastModifiedDate());
            assertTrue(entry.isCheckSumOK());
        }
    }

    @Override
    protected TarFile getArchiveFile() throws IOException {
        return TarFile.builder().setPath(getPath("bla.tar")).get();
    }

    /**
     * This test ensures the implementation is reading the padded last block if a tool has added one to an archive
     */
    @Test
    void testArchiveWithTrailer() throws IOException {
        try (SeekableByteChannel channel = Files.newByteChannel(getPath("archive_with_trailer.tar"));
                TarFile tarfile = TarFile.builder().setChannel(channel).get()) {
            final String tarAppendix = "Hello, world!\n";
            final ByteBuffer buffer = ByteBuffer.allocate(tarAppendix.length());
            channel.read(buffer);
            assertEquals(tarAppendix, new String(buffer.array()));
        }
    }

    @Test
    void testBuilderSeekableByteChannel() throws IOException {
        try (SeekableByteChannel channel = Files.newByteChannel(getPath("archive_with_trailer.tar"));
                TarFile tarfile = TarFile.builder()
                        .setChannel(channel)
                        .setBlockSize(TarConstants.DEFAULT_BLKSIZE)
                        .setRecordSize(TarConstants.DEFAULT_RCDSIZE)
                        .setLenient(false)
                        .get()) {
            final String tarAppendix = "Hello, world!\n";
            final ByteBuffer buffer = ByteBuffer.allocate(tarAppendix.length());
            channel.read(buffer);
            assertEquals(tarAppendix, new String(buffer.array()));
        }
    }

    @Test
    void testCompress197() throws IOException {
        try (TarFile tarFile = TarFile.builder().setURI(getURI("COMPRESS-197.tar")).get()) {
            // noop
        }
    }

    @Test
    void testCompress558() throws IOException {
        final String folderName = "apache-activemq-5.16.0/examples/openwire/advanced-scenarios/jms-example-exclusive-consumer/src/main/";
        // @formatter:off
        final String consumerJavaName =
            "apache-activemq-5.16.0/examples/openwire/advanced-scenarios/jms-example-exclusive-consumer/src/main/java/example/queue/exclusive/Consumer.java";
        final String producerJavaName =
            "apache-activemq-5.16.0/examples/openwire/advanced-scenarios/jms-example-exclusive-consumer/src/main/java/example/queue/exclusive/Producer.java";
        // @formatter:on

        final ByteArrayOutputStream bos = new ByteArrayOutputStream();
        try (TarArchiveOutputStream tos = new TarArchiveOutputStream(bos)) {
            tos.setLongFileMode(TarArchiveOutputStream.LONGFILE_GNU);
            final TarArchiveEntry rootfolder = new TarArchiveEntry(folderName);
            tos.putArchiveEntry(rootfolder);
            final TarArchiveEntry consumerJava = new TarArchiveEntry(consumerJavaName);
            tos.putArchiveEntry(consumerJava);
            final TarArchiveEntry producerJava = new TarArchiveEntry(producerJavaName);
            tos.putArchiveEntry(producerJava);
            tos.closeArchiveEntry();
        }
        final byte[] data = bos.toByteArray();
        try (TarFile tarFile = TarFile.builder().setByteArray(data).get()) {
            final List<TarArchiveEntry> entries = tarFile.getEntries();
            assertEquals(folderName, entries.get(0).getName());
            assertEquals(TarConstants.LF_DIR, entries.get(0).getLinkFlag());
            assertEquals(consumerJavaName, entries.get(1).getName());
            assertEquals(TarConstants.LF_NORMAL, entries.get(1).getLinkFlag());
            assertEquals(producerJavaName, entries.get(2).getName());
            assertEquals(TarConstants.LF_NORMAL, entries.get(2).getLinkFlag());
        }
    }

    @Test
    void testCompress657() throws IOException {
        try (TarFile tarFile = TarFile.builder().setURI(getURI("COMPRESS-657/orjson-3.7.8.tar")).get()) {
            for (final TarArchiveEntry entry : tarFile.getEntries()) {
                if (entry.isDirectory()) {
                    // An entry cannot be a directory and a "normal file" at the same time.
                    assertFalse(entry.isFile(), "Entry '" + entry.getName() + "' is both a directory and a file");
                }
            }
        }
    }

    @Test
    void testDatePriorToEpochInGNUFormat() throws Exception {
        datePriorToEpoch("preepoch-star.tar");
    }

    @Test
    void testDatePriorToEpochInPAXFormat() throws Exception {
        datePriorToEpoch("preepoch-posix.tar");
    }

    @Test
    void testDirectoryWithLongNameEndsWithSlash() throws IOException {
        final String rootPath = getTempDirFile().getAbsolutePath();
        final String dirDirectory = "COMPRESS-509";
        final int count = 100;
        final File root = new File(rootPath + "/" + dirDirectory);
        root.mkdirs();
        for (int i = 1; i < count; i++) {
            // create empty dirs with incremental length
            final String subDir = StringUtils.repeat('a', i);
            final File dir = new File(rootPath + "/" + dirDirectory, "/" + subDir);
            dir.mkdir();

            // tar these dirs
            final String fileName = "/" + dirDirectory + "/" + subDir;
            final File tarF = new File(rootPath + "/tar" + i + ".tar");
            try (OutputStream dest = Files.newOutputStream(tarF.toPath());
                    TarArchiveOutputStream out = new TarArchiveOutputStream(new BufferedOutputStream(dest))) {
                out.setBigNumberMode(TarArchiveOutputStream.BIGNUMBER_POSIX);
                out.setLongFileMode(TarArchiveOutputStream.LONGFILE_GNU);

                final File file = new File(rootPath, fileName);
                final TarArchiveEntry entry = new TarArchiveEntry(file);
                entry.setName(fileName);
                out.putArchiveEntry(entry);
                out.closeArchiveEntry();
                out.flush();
            }
            // untar these tars
            try (TarFile tarFile = TarFile.builder().setFile(tarF).get()) {
                for (final TarArchiveEntry entry : tarFile.getEntries()) {
                    assertTrue(entry.getName().endsWith("/"), "Entry name: " + entry.getName());
                }
            }
        }
    }

    @Test
    void testMultiByteReadConsistentlyReturnsMinusOneAtEof() throws Exception {
        final byte[] buf = new byte[2];
        try (TarFile tarFile = TarFile.builder().setURI(getURI("bla.tar")).get();
                InputStream input = tarFile.getInputStream(tarFile.getEntries().get(0))) {
            IOUtils.toByteArray(input);
            assertEquals(-1, input.read(buf));
            assertEquals(-1, input.read(buf));
        }
    }

    @Test
    void testParseTarTruncatedInContent() {
        assertThrows(IOException.class, () -> TarFile.builder().setURI(getURI("COMPRESS-544_truncated_in_content.tar")).get());
    }

    @Test
    void testParseTarTruncatedInPadding() {
        assertThrows(IOException.class, () -> TarFile.builder().setURI(getURI("COMPRESS-544_truncated_in_padding.tar")).get());
    }

    @Test
    void testParseTarWithNonNumberPaxHeaders() {
        assertThrows(ArchiveException.class, () -> TarFile.builder().setURI(getURI("COMPRESS-529-fail.tar")).get());
    }

    @Test
    void testParseTarWithSpecialPaxHeaders() {
<<<<<<< HEAD
        assertThrows(EOFException.class, () -> new TarFile(getPath("COMPRESS-530-fail.tar")));
=======
        assertThrows(ArchiveException.class, () -> TarFile.builder().setURI(getURI("COMPRESS-530-fail.tar")).get());
>>>>>>> 01f422e1
    }

    @Test
    void testReadsArchiveCompletely_COMPRESS245() {
        try {
            final Path tempTar = tempResultDir.toPath().resolve("COMPRESS-245.tar");
            try (GZIPInputStream gin = new GZIPInputStream(Files.newInputStream(getPath("COMPRESS-245.tar.gz")))) {
                Files.copy(gin, tempTar);
            }
            try (TarFile tarFile = TarFile.builder().setPath(tempTar).get()) {
                assertEquals(31, tarFile.getEntries().size());
            }
        } catch (final IOException e) {
            fail("COMPRESS-245: " + e.getMessage());
        }
    }

    @Test
    void testRejectsArchivesWithNegativeSizes() throws Exception {
        assertThrows(ArchiveException.class, () -> TarFile.builder().setURI(getURI("COMPRESS-569-fail.tar")).get());
    }

    @Test
    void testShouldReadBigGid() throws Exception {
        final ByteArrayOutputStream bos = new ByteArrayOutputStream();
        try (TarArchiveOutputStream tos = new TarArchiveOutputStream(bos)) {
            tos.setBigNumberMode(TarArchiveOutputStream.BIGNUMBER_POSIX);
            final TarArchiveEntry t = new TarArchiveEntry("name");
            t.setGroupId(4294967294L);
            t.setSize(1);
            tos.putArchiveEntry(t);
            tos.write(30);
            tos.closeArchiveEntry();
        }
        final byte[] data = bos.toByteArray();
        try (TarFile tarFile = TarFile.builder().setByteArray(data).get()) {
            final List<TarArchiveEntry> entries = tarFile.getEntries();
            assertEquals(4294967294L, entries.get(0).getLongGroupId());
        }
    }

    /**
     * @see <a href="https://issues.apache.org/jira/browse/COMPRESS-324">COMPRESS-324</a>
     */
    @Test
    void testShouldReadGNULongNameEntryWithWrongName() throws Exception {
        try (TarFile tarFile = TarFile.builder().setURI(getURI("COMPRESS-324.tar")).get()) {
            final List<TarArchiveEntry> entries = tarFile.getEntries();
            assertEquals(
                    "1234567890123456789012345678901234567890123456789012345678901234567890"
                            + "1234567890123456789012345678901234567890123456789012345678901234567890"
                            + "1234567890123456789012345678901234567890123456789012345678901234567890" + "1234567890123456789012345678901234567890.txt",
                    entries.get(0).getName());
        }
    }

    @Test
    void testShouldThrowAnExceptionOnTruncatedEntries() throws Exception {
        createTempDirectory("COMPRESS-279");
        assertThrows(IOException.class, () -> TarFile.builder().setURI(getURI("COMPRESS-279.tar")).get());
    }

    @Test
    void testShouldUseSpecifiedEncodingWhenReadingGNULongNames() throws Exception {
        final ByteArrayOutputStream bos = new ByteArrayOutputStream();
        final Charset encoding = StandardCharsets.UTF_16;
        final String name = "1234567890123456789012345678901234567890123456789" + "01234567890123456789012345678901234567890123456789" + "01234567890\u00e4";
        try (TarArchiveOutputStream tos = new TarArchiveOutputStream(bos, encoding.name())) {
            tos.setLongFileMode(TarArchiveOutputStream.LONGFILE_GNU);
            final TarArchiveEntry t = new TarArchiveEntry(name);
            t.setSize(1);
            tos.putArchiveEntry(t);
            tos.write(30);
            tos.closeArchiveEntry();
        }
        final byte[] data = bos.toByteArray();
        try (TarFile tarFile = TarFile.builder().setByteArray(data).setCharset(encoding).get()) {
            final List<TarArchiveEntry> entries = tarFile.getEntries();
            assertEquals(1, entries.size());
            assertEquals(name, entries.get(0).getName());
        }
    }

    @Test
    void testSingleByteReadConsistentlyReturnsMinusOneAtEof() throws Exception {
        try (TarFile tarFile = TarFile.builder().setURI(getURI("bla.tar")).get();
                InputStream input = tarFile.getInputStream(tarFile.getEntries().get(0))) {
            IOUtils.toByteArray(input);
            assertEquals(-1, input.read());
            assertEquals(-1, input.read());
        }
    }

    /**
     * @see <a href="https://issues.apache.org/jira/browse/COMPRESS-417">COMPRESS-417</a>
     */
    @Test
    void testSkipsDevNumbersWhenEntryIsNoDevice() throws Exception {
        try (TarFile tarFile = TarFile.builder().setURI(getURI("COMPRESS-417.tar")).get()) {
            final List<TarArchiveEntry> entries = tarFile.getEntries();
            assertEquals(2, entries.size());
            assertEquals("test1.xml", entries.get(0).getName());
            assertEquals(TarConstants.LF_NORMAL, entries.get(0).getLinkFlag());
            assertEquals("test2.xml", entries.get(1).getName());
            assertEquals(TarConstants.LF_NORMAL, entries.get(1).getLinkFlag());
        }
    }

    /**
     * @see <a href="https://issues.apache.org/jira/browse/COMPRESS-355">COMPRESS-355</a>
     */
    @Test
    void testSurvivesBlankLinesInPaxHeader() throws Exception {
        try (TarFile tarFile = TarFile.builder().setURI(getURI("COMPRESS-355.tar")).get()) {
            final List<TarArchiveEntry> entries = tarFile.getEntries();
            assertEquals(1, entries.size());
            assertEquals("package/package.json", entries.get(0).getName());
            assertEquals(TarConstants.LF_NORMAL, entries.get(0).getLinkFlag());
        }
    }

    /**
     * @see <a href="https://issues.apache.org/jira/browse/COMPRESS-356">COMPRESS-356</a>
     */
    @Test
    void testSurvivesPaxHeaderWithNameEndingInSlash() throws Exception {
        try (TarFile tarFile = TarFile.builder().setURI(getURI("COMPRESS-356.tar")).get()) {
            final List<TarArchiveEntry> entries = tarFile.getEntries();
            assertEquals(1, entries.size());
            assertEquals("package/package.json", entries.get(0).getName());
            assertEquals(TarConstants.LF_NORMAL, entries.get(0).getLinkFlag());
        }
    }

    @Test
    void testThrowException() {
        assertThrows(ArchiveException.class, () -> TarFile.builder().setURI(getURI("COMPRESS-553-fail.tar")).get());
    }

    @Test
    void testThrowExceptionWithNullEntry() {
        // Only on Windows: throws a UnmappableCharacterException
        assertThrows(IOException.class, () -> TarFile.builder().setURI(getURI("COMPRESS-554-fail.tar")).get());
    }

    @Test
    void testWorkaroundForBrokenTimeHeader() throws IOException {
        try (TarFile tarFile = TarFile.builder().setURI(getURI("simple-aix-native-tar.tar")).get()) {
            final List<TarArchiveEntry> entries = tarFile.getEntries();
            assertEquals(3, entries.size());
            final TarArchiveEntry entry = entries.get(1);
            assertEquals("sample/link-to-txt-file.lnk", entry.getName());
            assertEquals(TarConstants.LF_SYMLINK, entry.getLinkFlag());
            assertEquals(new Date(0), entry.getLastModifiedDate());
            assertTrue(entry.isSymbolicLink());
            assertTrue(entry.isCheckSumOK());
        }
    }
}<|MERGE_RESOLUTION|>--- conflicted
+++ resolved
@@ -226,11 +226,7 @@
 
     @Test
     void testParseTarWithSpecialPaxHeaders() {
-<<<<<<< HEAD
-        assertThrows(EOFException.class, () -> new TarFile(getPath("COMPRESS-530-fail.tar")));
-=======
-        assertThrows(ArchiveException.class, () -> TarFile.builder().setURI(getURI("COMPRESS-530-fail.tar")).get());
->>>>>>> 01f422e1
+        assertThrows(EOFException.class, () -> TarFile.builder().setURI(getURI("COMPRESS-530-fail.tar")).get());
     }
 
     @Test
