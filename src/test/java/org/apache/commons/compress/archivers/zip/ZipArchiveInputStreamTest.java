--- conflicted
+++ resolved
@@ -213,22 +213,14 @@
 
     @Test
     void testGetCompressedCountEmptyZip() throws IOException {
-<<<<<<< HEAD
-        try (ZipArchiveInputStream zin = ZipArchiveInputStream.builder().setByteArray(ByteUtils.EMPTY_BYTE_ARRAY).get()) {
-=======
-        try (ZipArchiveInputStream zin = new ZipArchiveInputStream(new ByteArrayInputStream(ArrayUtils.EMPTY_BYTE_ARRAY))) {
->>>>>>> 7c0f5f56
+        try (ZipArchiveInputStream zin = ZipArchiveInputStream.builder().setByteArray(ArrayUtils.EMPTY_BYTE_ARRAY).get()) {
             assertEquals(-1, zin.getCompressedCount());
         }
     }
 
     @Test
     void testGetFirstEntryEmptyZip() throws IOException {
-<<<<<<< HEAD
-        try (ZipArchiveInputStream zin = ZipArchiveInputStream.builder().setByteArray(ByteUtils.EMPTY_BYTE_ARRAY).get()) {
-=======
-        try (ZipArchiveInputStream zin = new ZipArchiveInputStream(new ByteArrayInputStream(ArrayUtils.EMPTY_BYTE_ARRAY))) {
->>>>>>> 7c0f5f56
+        try (ZipArchiveInputStream zin = ZipArchiveInputStream.builder().setByteArray(ArrayUtils.EMPTY_BYTE_ARRAY).get()) {
             final ZipArchiveEntry entry = zin.getNextEntry();
             assertNull(entry);
         }
@@ -245,11 +237,7 @@
 
     @Test
     void testGetUncompressedCountEmptyZip() throws IOException {
-<<<<<<< HEAD
-        try (ZipArchiveInputStream zin = ZipArchiveInputStream.builder().setByteArray(ByteUtils.EMPTY_BYTE_ARRAY).get()) {
-=======
-        try (ZipArchiveInputStream zin = new ZipArchiveInputStream(new ByteArrayInputStream(ArrayUtils.EMPTY_BYTE_ARRAY))) {
->>>>>>> 7c0f5f56
+        try (ZipArchiveInputStream zin = ZipArchiveInputStream.builder().setByteArray(ArrayUtils.EMPTY_BYTE_ARRAY).get()) {
             assertEquals(0, zin.getUncompressedCount());
         }
     }
@@ -352,13 +340,9 @@
     @Test
     void testProperlyMarksEntriesAsUnreadableIfUncompressedSizeIsUnknown() throws Exception {
         // we never read any data
-<<<<<<< HEAD
         try (ZipArchiveInputStream zis = ZipArchiveInputStream.builder()
-                .setByteArray(ByteUtils.EMPTY_BYTE_ARRAY)
-                .get()) {
-=======
-        try (ZipArchiveInputStream zis = new ZipArchiveInputStream(new ByteArrayInputStream(ArrayUtils.EMPTY_BYTE_ARRAY))) {
->>>>>>> 7c0f5f56
+                .setByteArray(ArrayUtils.EMPTY_BYTE_ARRAY)
+                .get()) {
             final ZipArchiveEntry e = new ZipArchiveEntry("test");
             e.setMethod(ZipMethod.DEFLATED.getCode());
             assertTrue(zis.canReadEntryData(e));
