--- conflicted
+++ resolved
@@ -86,7 +86,27 @@
     }
 
     @Test
-<<<<<<< HEAD
+    public void testMultiByteReadConsistentlyReturnsMinusOneAtEof() throws Exception {
+        final byte[] buf = new byte[2];
+        try (InputStream in = newInputStream("bla.cpio"); CpioArchiveInputStream archive = new CpioArchiveInputStream(in)) {
+            final ArchiveEntry e = archive.getNextEntry();
+            IOUtils.toByteArray(archive);
+            assertEquals(-1, archive.read(buf));
+            assertEquals(-1, archive.read(buf));
+        }
+    }
+
+    @Test
+    public void testSingleByteReadConsistentlyReturnsMinusOneAtEof() throws Exception {
+        try (InputStream in = newInputStream("bla.cpio"); CpioArchiveInputStream archive = new CpioArchiveInputStream(in)) {
+            final ArchiveEntry e = archive.getNextEntry();
+            IOUtils.toByteArray(archive);
+            assertEquals(-1, archive.read());
+            assertEquals(-1, archive.read());
+        }
+    }
+
+    @Test
     public void testInvalidLongValues() throws Exception {
         try (InputStream contentStream = newInputStream("archives/SunOS_odc.cpio")) {
             String content = new String(IOUtils.toByteArray(contentStream));
@@ -119,26 +139,4 @@
             }
         }
     }
-=======
-    public void testMultiByteReadConsistentlyReturnsMinusOneAtEof() throws Exception {
-        final byte[] buf = new byte[2];
-        try (InputStream in = newInputStream("bla.cpio"); CpioArchiveInputStream archive = new CpioArchiveInputStream(in)) {
-            final ArchiveEntry e = archive.getNextEntry();
-            IOUtils.toByteArray(archive);
-            assertEquals(-1, archive.read(buf));
-            assertEquals(-1, archive.read(buf));
-        }
-    }
-
-    @Test
-    public void testSingleByteReadConsistentlyReturnsMinusOneAtEof() throws Exception {
-        try (InputStream in = newInputStream("bla.cpio"); CpioArchiveInputStream archive = new CpioArchiveInputStream(in)) {
-            final ArchiveEntry e = archive.getNextEntry();
-            IOUtils.toByteArray(archive);
-            assertEquals(-1, archive.read());
-            assertEquals(-1, archive.read());
-        }
-    }
-
->>>>>>> 4026992a
 }