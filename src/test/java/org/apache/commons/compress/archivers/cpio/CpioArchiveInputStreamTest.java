/*
 * Licensed to the Apache Software Foundation (ASF) under one
 * or more contributor license agreements.  See the NOTICE file
 * distributed with this work for additional information
 * regarding copyright ownership.  The ASF licenses this file
 * to you under the Apache License, Version 2.0 (the
 * "License"); you may not use this file except in compliance
 * with the License.  You may obtain a copy of the License at
 *
 *   https://www.apache.org/licenses/LICENSE-2.0
 *
 * Unless required by applicable law or agreed to in writing,
 * software distributed under the License is distributed on an
 * "AS IS" BASIS, WITHOUT WARRANTIES OR CONDITIONS OF ANY
 * KIND, either express or implied.  See the License for the
 * specific language governing permissions and limitations
 * under the License.
 */
package org.apache.commons.compress.archivers.cpio;

import static org.apache.commons.lang3.reflect.FieldUtils.readDeclaredField;
import static org.junit.jupiter.api.Assertions.assertEquals;
import static org.junit.jupiter.api.Assertions.assertNotNull;
import static org.junit.jupiter.api.Assertions.assertThrows;
import static org.mockito.Mockito.mock;

import java.io.IOException;
import java.io.InputStream;
import java.nio.charset.StandardCharsets;

import org.apache.commons.compress.AbstractTest;
import org.apache.commons.compress.archivers.ArchiveException;
import org.apache.commons.io.IOUtils;
import org.junit.jupiter.api.Test;
import org.junitpioneer.jupiter.Issue;

class CpioArchiveInputStreamTest extends AbstractTest {

    private long consumeEntries(final CpioArchiveInputStream in) throws IOException {
        long count = 0;
        CpioArchiveEntry entry;
        while ((entry = in.getNextEntry()) != null) {
            count++;
            assertNotNull(entry);
        }
        return count;
    }

    @Test
    void testCpioUnarchive() throws Exception {
        final StringBuilder expected = new StringBuilder();
        expected.append("./test1.xml<?xml version=\"1.0\"?>\n");
        expected.append("<empty/>./test2.xml<?xml version=\"1.0\"?>\n");
        expected.append("<empty/>\n");
        final StringBuilder result = new StringBuilder();
        try (CpioArchiveInputStream in =
                CpioArchiveInputStream.builder().setURI(getURI("bla.cpio")).get()) {
            CpioArchiveEntry entry;
            while ((entry = in.getNextEntry()) != null) {
                result.append(entry.getName());
                int tmp;
                while ((tmp = in.read()) != -1) {
                    result.append((char) tmp);
                }
            }
        }
        assertEquals(result.toString(), expected.toString());
    }

    @Test
    void testCpioUnarchiveCreatedByRedlineRpm() throws Exception {
        long count = 0;
        try (CpioArchiveInputStream in = CpioArchiveInputStream.builder()
                .setURI(getURI("redline.cpio"))
                .get()) {
            count = consumeEntries(in);
        }
        assertEquals(count, 1);
    }

    @Test
    void testCpioUnarchiveMultibyteCharName() throws Exception {
        long count = 0;
        try (CpioArchiveInputStream in = CpioArchiveInputStream.builder()
                .setURI(getURI("COMPRESS-459.cpio"))
                .setCharset(StandardCharsets.UTF_8)
                .get()) {
            count = consumeEntries(in);
        }
        assertEquals(2, count);
    }

    @Test
<<<<<<< HEAD
=======
    @Issue("https://issues.apache.org/jira/browse/COMPRESS-711")
    void testCrcVerification() throws Exception {
        try (CpioArchiveInputStream archive = CpioArchiveInputStream.builder().setURI(getURI("bla.cpio")).get()) {
            assertNotNull(archive.getNextEntry());
            final byte[] buffer = new byte[1024];
            // Read with an offset to test that the right bytes are checksummed
            while (archive.read(buffer, 1, 1023) != -1) {
                // noop
            }
        }
    }

    @Test
    void testEndOfFileInEntry_c_namesize_0x7FFFFFFF() throws Exception {
        // CPIO header with c_namesize = 0x7FFFFFFF
        // @formatter:off
        final String header =
                "070701" + // c_magic
                "00000000" + // c_ino
                "000081A4" + // c_mode
                "00000000" + // c_uid
                "00000000" + // c_gid
                "00000001" + // c_nlink
                "00000000" + // c_mtime
                "00000000" + // c_filesize
                "00000000" + // c_devmajor
                "00000000" + // c_devminor
                "00000000" + // c_rdevmajor
                "00000000" + // c_rdevminor
                "7FFFFFFF" + // c_namesize
                "00000000"; // c_check
        // @formatter:on
        final byte[] data = new byte[header.getBytes(StandardCharsets.US_ASCII).length + 1];
        System.arraycopy(header.getBytes(), 0, data, 0, header.getBytes().length);
        try (CpioArchiveInputStream cpio = CpioArchiveInputStream.builder().setByteArray(data).get()) {
            assertThrows(MemoryLimitException.class, () -> cpio.getNextEntry());
        }
    }

    @Test
>>>>>>> 01f422e1
    void testEndOfFileInEntry_c_namesize_0xFFFFFFFF() throws Exception {
        // CPIO header with c_namesize = 0xFFFFFFFF
        // @formatter:off
        final String header =
                "070701" + // c_magic
                "00000000" + // c_ino
                "000081A4" + // c_mode
                "00000000" + // c_uid
                "00000000" + // c_gid
                "00000001" + // c_nlink
                "00000000" + // c_mtime
                "00000000" + // c_filesize
                "00000000" + // c_devmajor
                "00000000" + // c_devminor
                "00000000" + // c_rdevmajor
                "00000000" + // c_rdevminor
                "FFFFFFFF" + // c_namesize
                "00000000"; // c_check
        // @formatter:on
        final byte[] data = new byte[header.getBytes(StandardCharsets.US_ASCII).length + 1];
        System.arraycopy(header.getBytes(), 0, data, 0, header.getBytes().length);
        try (CpioArchiveInputStream cpio = CpioArchiveInputStream.builder().setByteArray(data).get()) {
            assertThrows(ArchiveException.class, () -> cpio.getNextEntry());
        }
    }

    @Test
    void testInvalidLongValueInMetadata() throws Exception {
        try (CpioArchiveInputStream archive = CpioArchiveInputStream.builder()
                .setURI(getURI("org/apache/commons/compress/cpio/bad_long_value.cpio"))
                .get()) {
            assertThrows(IOException.class, archive::getNextEntry);
        }
    }

    @Test
    void testMultiByteReadConsistentlyReturnsMinusOneAtEof() throws Exception {
        final byte[] buf = new byte[2];
        try (CpioArchiveInputStream archive =
                     CpioArchiveInputStream.builder().setURI(getURI("bla.cpio")).get()) {
            assertNotNull(archive.getNextEntry());
            IOUtils.toByteArray(archive);
            assertEquals(-1, archive.read(buf));
            assertEquals(-1, archive.read(buf));
        }
    }

    @Test
    void testSingleArgumentConstructor() throws Exception {
        final InputStream inputStream = mock(InputStream.class);
        try (CpioArchiveInputStream archiveStream = new CpioArchiveInputStream(inputStream)) {
            assertEquals(StandardCharsets.US_ASCII, archiveStream.getCharset());
            assertEquals(512, readDeclaredField(archiveStream, "blockSize", true));
        }
    }

    @Test
    void testSingleByteReadConsistentlyReturnsMinusOneAtEof() throws Exception {
        try (CpioArchiveInputStream archive =
                CpioArchiveInputStream.builder().setURI(getURI("bla.cpio")).get()) {
            assertNotNull(archive.getNextEntry());
            IOUtils.toByteArray(archive);
            assertEquals(-1, archive.read());
            assertEquals(-1, archive.read());
        }
    }
}<|MERGE_RESOLUTION|>--- conflicted
+++ resolved
@@ -91,8 +91,6 @@
     }
 
     @Test
-<<<<<<< HEAD
-=======
     @Issue("https://issues.apache.org/jira/browse/COMPRESS-711")
     void testCrcVerification() throws Exception {
         try (CpioArchiveInputStream archive = CpioArchiveInputStream.builder().setURI(getURI("bla.cpio")).get()) {
@@ -106,34 +104,6 @@
     }
 
     @Test
-    void testEndOfFileInEntry_c_namesize_0x7FFFFFFF() throws Exception {
-        // CPIO header with c_namesize = 0x7FFFFFFF
-        // @formatter:off
-        final String header =
-                "070701" + // c_magic
-                "00000000" + // c_ino
-                "000081A4" + // c_mode
-                "00000000" + // c_uid
-                "00000000" + // c_gid
-                "00000001" + // c_nlink
-                "00000000" + // c_mtime
-                "00000000" + // c_filesize
-                "00000000" + // c_devmajor
-                "00000000" + // c_devminor
-                "00000000" + // c_rdevmajor
-                "00000000" + // c_rdevminor
-                "7FFFFFFF" + // c_namesize
-                "00000000"; // c_check
-        // @formatter:on
-        final byte[] data = new byte[header.getBytes(StandardCharsets.US_ASCII).length + 1];
-        System.arraycopy(header.getBytes(), 0, data, 0, header.getBytes().length);
-        try (CpioArchiveInputStream cpio = CpioArchiveInputStream.builder().setByteArray(data).get()) {
-            assertThrows(MemoryLimitException.class, () -> cpio.getNextEntry());
-        }
-    }
-
-    @Test
->>>>>>> 01f422e1
     void testEndOfFileInEntry_c_namesize_0xFFFFFFFF() throws Exception {
         // CPIO header with c_namesize = 0xFFFFFFFF
         // @formatter:off
