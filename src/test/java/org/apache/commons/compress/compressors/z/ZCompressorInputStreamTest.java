/*
 * Licensed to the Apache Software Foundation (ASF) under one
 * or more contributor license agreements.  See the NOTICE file
 * distributed with this work for additional information
 * regarding copyright ownership.  The ASF licenses this file
 * to you under the Apache License, Version 2.0 (the
 * "License"); you may not use this file except in compliance
 * with the License.  You may obtain a copy of the License at
 *
 * http://www.apache.org/licenses/LICENSE-2.0
 *
 * Unless required by applicable law or agreed to in writing,
 * software distributed under the License is distributed on an
 * "AS IS" BASIS, WITHOUT WARRANTIES OR CONDITIONS OF ANY
 * KIND, either express or implied.  See the License for the
 * specific language governing permissions and limitations
 * under the License.
 */
package org.apache.commons.compress.compressors.z;

import static org.apache.commons.compress.AbstractTest.getFile;
import static org.junit.jupiter.api.Assertions.assertEquals;
import static org.junit.jupiter.api.Assertions.assertInstanceOf;
import static org.junit.jupiter.api.Assertions.assertThrows;

import java.io.ByteArrayInputStream;
import java.io.File;
import java.io.IOException;
import java.io.InputStream;
import java.io.SequenceInputStream;
import java.nio.file.Files;
import java.util.Collections;

import org.apache.commons.compress.utils.IOUtils;
import org.junit.jupiter.api.Test;

/**
 * Unit tests for class {@link ZCompressorInputStream}.
 *
 * @see ZCompressorInputStream
 */
public class ZCompressorInputStreamTest {

    @Test
    public void testFailsToCreateZCompressorInputStreamAndThrowsIOException() {
        final SequenceInputStream sequenceInputStream = new SequenceInputStream(Collections.emptyEnumeration());
        assertThrows(IOException.class, () -> new ZCompressorInputStream(sequenceInputStream));
    }

    @Test
    public void testMultiByteReadConsistentlyReturnsMinusOneAtEof() throws IOException {
        final File input = getFile("bla.tar.Z");
        final byte[] buf = new byte[2];
        try (InputStream is = Files.newInputStream(input.toPath());
                ZCompressorInputStream in = new ZCompressorInputStream(is)) {
            IOUtils.toByteArray(in);
            assertEquals(-1, in.read(buf));
            assertEquals(-1, in.read(buf));
        }
    }

    @Test
    public void testSingleByteReadConsistentlyReturnsMinusOneAtEof() throws IOException {
        final File input = getFile("bla.tar.Z");
        try (InputStream is = Files.newInputStream(input.toPath());
                ZCompressorInputStream in = new ZCompressorInputStream(is)) {
            IOUtils.toByteArray(in);
            assertEquals(-1, in.read());
            assertEquals(-1, in.read());
        }
    }

<<<<<<< HEAD
    @Test
    public void testFailsToCreateZCompressorInputStreamAndThrowsIOException() {
        final SequenceInputStream sequenceInputStream = new SequenceInputStream(Collections.emptyEnumeration());
        assertThrows(IOException.class, () -> new ZCompressorInputStream(sequenceInputStream));
    }

    @Test
    public void testInvalidMaxCodeSize() throws IOException {
        final File input = getFile("bla.tar.Z");
        try (InputStream contentStream = Files.newInputStream(input.toPath())) {
            byte[] content = IOUtils.toByteArray(contentStream);

            // Test all possible maxCodeSize values, it will either process correctly, or throw an IOException
            for (int maxCodeSize = Byte.MIN_VALUE; maxCodeSize <= Byte.MAX_VALUE; maxCodeSize++) {
                content[2] = (byte) maxCodeSize;
                try {
                    final ZCompressorInputStream in = new ZCompressorInputStream(new ByteArrayInputStream(content), 1024*1024);
                    IOUtils.toByteArray(in);
                    assertEquals(-1, in.read());
                } catch(Exception e) {
                    assertInstanceOf(IOException.class, e);
                }
            }
        }
    }
=======
>>>>>>> 4026992a
}<|MERGE_RESOLUTION|>--- conflicted
+++ resolved
@@ -70,13 +70,6 @@
         }
     }
 
-<<<<<<< HEAD
-    @Test
-    public void testFailsToCreateZCompressorInputStreamAndThrowsIOException() {
-        final SequenceInputStream sequenceInputStream = new SequenceInputStream(Collections.emptyEnumeration());
-        assertThrows(IOException.class, () -> new ZCompressorInputStream(sequenceInputStream));
-    }
-
     @Test
     public void testInvalidMaxCodeSize() throws IOException {
         final File input = getFile("bla.tar.Z");
@@ -96,6 +89,4 @@
             }
         }
     }
-=======
->>>>>>> 4026992a
 }